--- conflicted
+++ resolved
@@ -40,12 +40,8 @@
 */
 pub fn unsafe_keccak(
     vm_proxy: &mut VMProxy,
-<<<<<<< HEAD
     exec_scopes_proxy: &mut ExecutionScopesProxy,
-    ids: &HashMap<String, BigInt>,
-=======
     ids: &HashMap<String, usize>,
->>>>>>> dcb4cdb1
     hint_ap_tracking: Option<&ApTracking>,
 ) -> Result<(), VirtualMachineError> {
     let length = get_integer_from_var_name("length", ids, vm_proxy, hint_ap_tracking)?;
