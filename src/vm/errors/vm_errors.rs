use crate::vm::errors::memory_errors::MemoryError;
use num_bigint::BigInt;
use std::fmt;

use crate::types::relocatable::{MaybeRelocatable, Relocatable};
use crate::vm::errors::runner_errors::RunnerError;

use super::exec_scope_errors::ExecScopeError;

#[derive(Debug, PartialEq)]
pub enum VirtualMachineError {
    InvalidInstructionEncoding,
    InvalidOp1Reg(i64),
    ImmShouldBe1,
    UnknownOp0,
    InvalidApUpdate(i64),
    InvalidPcUpdate(i64),
    UnconstrainedResAdd,
    UnconstrainedResJump,
    UnconstrainedResJumpRel,
    UnconstrainedResAssertEq,
    DiffAssertValues(BigInt, BigInt),
    CantWriteReturnPc(BigInt, BigInt),
    CantWriteReturnFp(BigInt, BigInt),
    NoDst,
    PureValue,
    InvalidRes(i64),
    InvalidOpcode(i64),
    RelocatableAdd,
    OffsetExceeded(BigInt),
    NotImplemented,
    DiffIndexSub,
    InconsistentAutoDeduction(String, MaybeRelocatable, Option<MaybeRelocatable>),
    RunnerError(RunnerError),
    InvalidHintEncoding(MaybeRelocatable),
    MemoryError(MemoryError),
    NoRangeCheckBuiltin,
    IncorrectIds(Vec<String>, Vec<String>),
    MemoryGet(MaybeRelocatable),
    ExpectedInteger(MaybeRelocatable),
    ExpectedRelocatable(MaybeRelocatable),
    ExpectedRelocatableAtAddr(MaybeRelocatable),
    FailedToGetIds,
    NonLeFelt(BigInt, BigInt),
    OutOfValidRange(BigInt, BigInt),
    FailedToGetReference(BigInt),
    ValueOutOfRange(BigInt),
    ValueNotPositive(BigInt),
    UnknownHint(String),
    ValueOutsideValidRange(BigInt),
    SplitIntNotZero,
    SplitIntLimbOutOfRange(BigInt),
    DiffTypeComparison(MaybeRelocatable, MaybeRelocatable),
    AssertNotEqualFail(MaybeRelocatable, MaybeRelocatable),
    DiffIndexComp(Relocatable, Relocatable),
    ValueOutside250BitRange(BigInt),
    SqrtNegative(BigInt),
    SafeDivFail(BigInt, BigInt),
    DividedByZero,
    FailedToGetSqrt(BigInt),
    AssertNotZero(BigInt, BigInt),
    MainScopeError(ExecScopeError),
    ScopeError,
    VariableNotInScopeError(String),
    CantCreateDictionaryOnTakenSegment(usize),
    NoDictTracker(usize),
    NoValueForKey(BigInt),
    AssertLtFelt(BigInt, BigInt),
    FindElemMaxSize(BigInt, BigInt),
    InvalidIndex(BigInt, BigInt, BigInt),
    KeyNotFound,
    NoneApTrackingData,
    InvalidTrackingGroup(usize, usize),
    InvalidApValue(MaybeRelocatable),
    NoInitialDict,
    NoKeyInAccessIndices(BigInt),
    EmptyAccessIndices,
    EmptyCurrentAccessIndices,
    CurrentAccessIndicesNotEmpty,
    WrongPrevValue(BigInt, BigInt, BigInt),
    NumUsedAccessesAssertFail(BigInt, usize, BigInt),
    KeysNotEmpty,
    EmptyKeys,
    PtrDiffNotDivisibleByDictAccessSize,
    SquashDictMaxSizeExceeded(BigInt, BigInt),
    NAccessesTooBig(BigInt),
    BigintToUsizeFail,
    BigintToU64Fail,
    BigintToU32Fail,
    UsortOutOfRange(u64, BigInt),
    UnexpectedPositionsDictFail,
    PositionsNotFound,
    PositionsLengthNotZero,
    CouldntPopPositions,
    LastPosNotFound,
    InvalidSetRange(MaybeRelocatable, MaybeRelocatable),
    UnexpectMemoryGap,
    FixedSizeArrayFail(usize),
    AssertionFailed(String),
    MismatchedDictPtr(Relocatable, Relocatable),
    SecpSplitNegative(BigInt),
    SecpSplitutOfRange(BigInt),
    SecpVerifyZero(BigInt),
    CantSubOffset(usize, usize),
    KeccakMaxSize(BigInt, BigInt),
    InvalidWordSize(BigInt),
    InvalidKeccakInputLength(BigInt),
    NoneInMemoryRange,
    ExpectedIntAtRange(Option<MaybeRelocatable>),
    IdNotFound(String),
    InvalidKeccakStateSizeFelts(usize),
    InvalidBlockSize(usize),
    SliceToArrayError,
    WrongHintData,
    CompileHintFail(String),
<<<<<<< HEAD
    NoRegisterInReference,
=======
    CustomHint(String),
>>>>>>> 47428689
}

impl fmt::Display for VirtualMachineError {
    fn fmt(&self, f: &mut fmt::Formatter) -> fmt::Result {
        match self {
            VirtualMachineError::InvalidInstructionEncoding => {
                write!(f, "Instruction should be an int. Found:")
            }
            VirtualMachineError::InvalidOp1Reg(n) => write!(f, "Invalid op1_register value: {}", n),
            VirtualMachineError::ImmShouldBe1 => {
                write!(f, "In immediate mode, off2 should be 1")
            }
            VirtualMachineError::UnknownOp0 => {
                write!(f, "op0 must be known in double dereference")
            }
            VirtualMachineError::InvalidApUpdate(n) => write!(f, "Invalid ap_update value: {}", n),
            VirtualMachineError::InvalidPcUpdate(n) => write!(f, "Invalid pc_update value: {}", n),
            VirtualMachineError::UnconstrainedResAdd => {
                write!(f, "Res.UNCONSTRAINED cannot be used with ApUpdate.ADD")
            }
            VirtualMachineError::UnconstrainedResJump => {
                write!(f, "Res.UNCONSTRAINED cannot be used with PcUpdate.JUMP")
            }
            VirtualMachineError::UnconstrainedResJumpRel => {
                write!(f, "Res.UNCONSTRAINED cannot be used with PcUpdate.JUMP_REL")
            }
            VirtualMachineError::UnconstrainedResAssertEq => {
                write!(f, "Res.UNCONSTRAINED cannot be used with Opcode.ASSERT_EQ")
            }
            VirtualMachineError::DiffAssertValues(res, dst) => write!(f, "ASSERT_EQ instruction failed; res:{} != dst:{}", res, dst),
            VirtualMachineError::CantWriteReturnPc(op0, ret_pc) => write!(f, "Call failed to write return-pc (inconsistent op0): {} != {}. Did you forget to increment ap?", op0, ret_pc),
            VirtualMachineError::CantWriteReturnFp(dst, ret_fp) => write!(f, "Call failed to write return-fp (inconsistent dst): {} != {}. Did you forget to increment ap?", dst, ret_fp),
            VirtualMachineError::NoDst => write!(f,  "Couldn't get or load dst"),
            VirtualMachineError::InvalidRes(n) => write!(f, "Invalid res value: {}", n),
            VirtualMachineError::InvalidOpcode(n) => write!(f, "Invalid opcode value: {}", n),
            VirtualMachineError::RelocatableAdd => {
                write!(f, "Cannot add two relocatable values")
            }
            VirtualMachineError::OffsetExceeded(n) => write!(f, "Offset {} exeeds maximum offset value", n),
            VirtualMachineError::NotImplemented => write!(f, "This is not implemented"),
            VirtualMachineError::PureValue => Ok(()),
            VirtualMachineError::DiffIndexSub => write!(
                f,
                "Can only subtract two relocatable values of the same segment"
            ),
            VirtualMachineError::InconsistentAutoDeduction(builtin_name, expected_value, current_value) => {
                write!(f, "Inconsistent auto-deduction for builtin {}, expected {:?}, got {:?}", builtin_name, expected_value, current_value)
            },
            VirtualMachineError::RunnerError(runner_error) => runner_error.fmt(f),
            VirtualMachineError::InvalidHintEncoding(address) => write!(f, "Invalid hint encoding at pc: {:?}", address),
            VirtualMachineError::NoRangeCheckBuiltin => {
                write!(f, "Expected range_check builtin to be present")
            },
            VirtualMachineError::IncorrectIds(expected, existing) => {
                write!(f, "Expected ids to contain {:?}, got: {:?}", expected, existing)
            },
            VirtualMachineError::MemoryGet(addr) => {
                write!(f, "Failed to retrieve value from address {:?}", addr)
            },
            VirtualMachineError::ExpectedInteger(addr) => {
                write!(f, "Expected integer at address {:?}", addr)
            },
            VirtualMachineError::ExpectedRelocatableAtAddr(addr) => {
                write!(f, "Expected relocatable at address {:?}", addr)
            }
            VirtualMachineError::ExpectedRelocatable(mayberelocatable) => {
                write!(f, "Expected address to be a Relocatable, got {:?}", mayberelocatable)
            },
            VirtualMachineError::FailedToGetIds => {
                write!(f, "Failed to get ids from memory")
            },
            VirtualMachineError::NonLeFelt(a, b) => {
                write!(f, "Assertion failed, {}, is not less or equal to {}", a, b)
            },
            VirtualMachineError::OutOfValidRange(div, max) => {
                write!(f, "Div out of range: 0 < {} <= {}", div, max)
            },
            VirtualMachineError::FailedToGetReference(reference_id) => {
                write!(f, "Failed to get reference for id {}", reference_id)
            },
            VirtualMachineError::ValueOutOfRange(a) => {
                write!(f, "Assertion failed, 0 <= ids.a % PRIME < range_check_builtin.bound \n a = {:?} is out of range", a)
            },
            VirtualMachineError::UnknownHint(hint_code) => write!(f, "Unknown Hint: {:?}", hint_code),
            VirtualMachineError::MemoryError(memory_error) => memory_error.fmt(f),
            VirtualMachineError::ValueOutsideValidRange(value) => write!(f, "Value: {:?} is outside valid range", value),
            VirtualMachineError::ValueNotPositive(value) => write!(f, "Value: {:?} should be positive", value),
            VirtualMachineError::SplitIntNotZero => write!(f,"split_int(): value is out of range"),
            VirtualMachineError::SplitIntLimbOutOfRange(limb) => write!(f, "split_int(): Limb {:?} is out of range.", limb),
            VirtualMachineError::DiffTypeComparison(a, b) => {
                write!(f, "Failed to compare {:?} and  {:?}, cant compare a relocatable to an integer value", a, b)
            },
            VirtualMachineError::AssertNotEqualFail(a, b) => {
                write!(f, "assert_not_equal failed: {:?} =  {:?}", a, b)
            },
            VirtualMachineError::DiffIndexComp(a, b) => {
                write!(f, "Failed to compare {:?} and  {:?}, cant compare two relocatable values of different segment indexes", a, b)
            },
            VirtualMachineError::ValueOutside250BitRange(value) => write!(f, "Value: {:?} is outside of the range [0, 2**250)", value),
            VirtualMachineError::SqrtNegative(value) => write!(f, "Can't calculate the square root of negative number: {:?})", value),
            VirtualMachineError::SafeDivFail(x, y) => write!(f, "{} is not divisible by {}", x, y),
            VirtualMachineError::DividedByZero => write!(f, "Attempted to devide by zero"),
            VirtualMachineError::FailedToGetSqrt(value) => write!(f, "Failed to calculate the square root of: {:?})", value),
            VirtualMachineError::AssertNotZero(value, prime) => {
                write!(f, "Assertion failed, {} % {} is equal to 0", value, prime)
            },
            VirtualMachineError::MainScopeError(error) => {
                write!(f, "Got scope error {}", error)
            },
            VirtualMachineError::VariableNotInScopeError(var_name) => {
                write!(f, "Variable {} not in local scope", var_name)
            },
            VirtualMachineError::ScopeError => write!(f, "Failed to get scope variables"),
            VirtualMachineError::CantCreateDictionaryOnTakenSegment(index) => {
                write!(f, "DictManagerError: Tried to create tracker for a dictionary on segment: {:?} when there is already a tracker for a dictionary on this segment", index)
            },
            VirtualMachineError::NoDictTracker(index) => {
                write!(f, "Dict Error: No dict tracker found for segment {:?}", index)
            },
            VirtualMachineError::NoValueForKey(key) => {
                write!(f, "Dict Error: No value found for key: {:?}", key)},
            VirtualMachineError::AssertLtFelt(a, b) => {
                write!(f, "Assertion failed, a = {} % PRIME is not less than b = {} % PRIME", a, b)
            },
            VirtualMachineError::NoInitialDict => {
                write!(f, "Dict Error: Tried to create a dict whithout an initial dict")
            },
            VirtualMachineError::NoKeyInAccessIndices(key) => {
                write!(f, "squash_dict_inner fail: couldnt find key {:?} in accesses_indices", key)
            },
            VirtualMachineError::EmptyAccessIndices =>{
                write!(f, "squash_dict_inner fail: local accessed_indices is empty")
            },
            VirtualMachineError::EmptyCurrentAccessIndices =>{
                write!(f, "squash_dict_inner fail: local current_accessed_indices is empty")
            },
            VirtualMachineError::CurrentAccessIndicesNotEmpty =>{
                write!(f, "squash_dict_inner fail: local current_accessed_indices not empty, loop ended with remaining unaccounted elements")
            },
            VirtualMachineError::WrongPrevValue(prev, current, key) => {
                write!(f, "Dict Error: Got the wrong value for dict_update, expected value: {:?}, got: {:?} for key: {:?}", prev, current, key)
            },
            VirtualMachineError::NoneApTrackingData => {
                write!(f, "AP tracking data is None; could not apply correction to address")
            },
            VirtualMachineError::InvalidTrackingGroup(group1, group2) => {
                write!(f, "Tracking groups should be the same, got {} and {}", group1, group2)
            },
            VirtualMachineError::InvalidApValue(addr) => {
                write!(f, "Expected relocatable for ap, got {:?}", addr)
            },
            VirtualMachineError::NumUsedAccessesAssertFail(used, len, key) => {
                write!(f, "squash_dict_inner fail: Number of used accesses:{:?} doesnt match the lengh: {:?} of the access_indices at key: {:?}", used, len, key)
            },
            VirtualMachineError::KeysNotEmpty =>{
                write!(f, "squash_dict_inner fail: local keys is not empty")
            },
            VirtualMachineError::EmptyKeys =>{
                write!(f, "squash_dict_inner fail: No keys left but remaining_accesses > 0")
            },
            VirtualMachineError::PtrDiffNotDivisibleByDictAccessSize =>{
                write!(f, "squash_dict fail: Accesses array size must be divisible by DictAccess.SIZE")
            },
            VirtualMachineError::SquashDictMaxSizeExceeded(max_size, n_accesses) =>{
                write!(f, "squash_dict() can only be used with n_accesses<={:?}. ' \nGot: n_accesses={:?}", max_size, n_accesses)
            },
            VirtualMachineError::NAccessesTooBig(n_accesses) => {
                write!(f, "squash_dict fail: n_accesses: {:?} is too big to be converted into an iterator", n_accesses)
            },
            VirtualMachineError::BigintToUsizeFail => write!(f, "Couldn't convert BigInt to usize"),
            VirtualMachineError::BigintToU64Fail => write!(f, "Couldn't convert BigInt to u64"),
            VirtualMachineError::BigintToU32Fail => write!(f, "Couldn't convert BigInt to u64"),
            VirtualMachineError::InvalidSetRange(start, end) => write!(f, "Set starting point {:?} is bigger it's ending point {:?}", start, end),
            VirtualMachineError::FindElemMaxSize(find_elem_max_size, n_elms) => write!(f, "find_elem() can only be used with n_elms <= {:?}.\nGot: n_elms = {:?}", find_elem_max_size, n_elms),
            VirtualMachineError::InvalidIndex(find_element_index, key, found_key) => write!(f, "Invalid index found in find_element_index. Index: {:?}.\nExpected key: {:?}, found_key {:?}", find_element_index, key, found_key),
            VirtualMachineError::UsortOutOfRange(usort_max_size, input_len) => write!(f, "usort() can only be used with input_len<={}. Got: input_len={}.", usort_max_size, input_len),
            VirtualMachineError::UnexpectedPositionsDictFail => write!(f, "unexpected usort fail: positions_dict or key value pair not found"),
            VirtualMachineError::PositionsNotFound => write!(f, "unexpected verify multiplicity fail: positions not found"),
            VirtualMachineError::PositionsLengthNotZero => write!(f, "unexpected verify multiplicity fail: positions length != 0"),
            VirtualMachineError::CouldntPopPositions => write!(f, "unexpected verify multiplicity fail: couldn't pop positions"),
            VirtualMachineError::LastPosNotFound => write!(f, "unexpected verify multiplicity fail: last_pos not found"),
            VirtualMachineError::KeyNotFound => write!(f, "Found Key is None"),
            VirtualMachineError::UnexpectMemoryGap => write!(f, "Encountered unexpected memory gap"),
            VirtualMachineError::FixedSizeArrayFail(size) => write!(f, "Failed to construct a fixed size array of size: {:?}", size),
            VirtualMachineError::AssertionFailed(error_msg) => write!(f, "{}",error_msg),
            VirtualMachineError::MismatchedDictPtr(current_ptr, dict_ptr) => write!(f, "Wrong dict pointer supplied. Got {:?}, expected {:?}.", dict_ptr, current_ptr),
            VirtualMachineError::SecpSplitNegative(integer) =>
            write!(f, "Integer must be postive or zero, got: {}", integer),
            VirtualMachineError::SecpSplitutOfRange(integer) =>
            write!(f, "Integer: {} out of range", integer),
            VirtualMachineError::SecpVerifyZero(packed) =>
            write!(f, "verify_zero: Invalid input {}", packed),
            VirtualMachineError::CantSubOffset(offset , sub) => write!(f, "Cant substract {} from offset {}, offsets cant be negative", sub, offset),
            VirtualMachineError::KeccakMaxSize(length, keccak_max_size) => write!(f, "unsafe_keccak() can only be used with length<={:?}. Got: length={:?}", keccak_max_size, length),
            VirtualMachineError::InvalidWordSize(word) => write!(f, "Invalid word size: {:?}", word),
            VirtualMachineError::InvalidKeccakInputLength(length) => write!(f, "Invalid input length, Got: length={:?}", length),
            VirtualMachineError::NoneInMemoryRange => write!(f, "None value was found in memory range cell"),
            VirtualMachineError::ExpectedIntAtRange(maybe_relocatable) => write!(f, "Expected integer, found: {:?}", maybe_relocatable.as_ref().unwrap()),
            VirtualMachineError::IdNotFound(var_name) => write!(f, "{} key was not found in the hint references. This may be caused because of a parsing error that resulted in a default value being returned. Please be sure to check this.", var_name),
            VirtualMachineError::InvalidKeccakStateSizeFelts(size) => write!(f, "Expected size to be in the range from [0, 100), got: {:?}", size),
            VirtualMachineError::InvalidBlockSize(size) => write!(f, "Expected size to be in range from [0, 10), got: {}", size),
            VirtualMachineError::SliceToArrayError => write!(f, "Could not convert slice to array"),
            VirtualMachineError::WrongHintData => {
                write!(f, "HintProcessor failed retrieve the compiled data necessary for hint execution")
            },
            VirtualMachineError::NoRegisterInReference => write!(f, "An address was being tried to compute but there was no register in the reference."),
            VirtualMachineError::CompileHintFail(code) => write!(f, "Failed to compile hint: {}", code),
            VirtualMachineError::CustomHint(string) => write!(f, "Custom Hint Error: {}", string),
        }
    }
}<|MERGE_RESOLUTION|>--- conflicted
+++ resolved
@@ -113,11 +113,8 @@
     SliceToArrayError,
     WrongHintData,
     CompileHintFail(String),
-<<<<<<< HEAD
     NoRegisterInReference,
-=======
     CustomHint(String),
->>>>>>> 47428689
 }
 
 impl fmt::Display for VirtualMachineError {
