use std::{cell::RefCell, rc::Rc};

use num_bigint::BigInt;

use crate::vm::vm_memory::memory::Memory;
use crate::vm::{
    context::run_context::RunContext, runners::builtin_runner::BuiltinRunner,
    vm_core::VirtualMachine, vm_memory::memory_segments::MemorySegmentManager,
};

use super::memory_proxy::MemoryProxy;

// use super::memory_proxy::{get_memory_proxy, MemoryProxy};

///Structure representing a limited access to the VM's internal values
pub struct VMProxy<'a> {
    pub memory: Rc<RefCell<MemoryProxy>>,
    pub segments: Rc<RefCell<MemorySegmentManager>>,
    pub run_context: &'a mut RunContext,
    pub builtin_runners: &'a Vec<(String, Box<dyn BuiltinRunner>)>,
    pub prime: &'a BigInt,
}

///Creates a VMProxy from a VM instance
<<<<<<< HEAD
pub fn get_vm_proxy(vm: &mut VirtualMachine) -> VMProxy {
    VMProxy {
        //TODO: Replace with Rc::clone(vm.memory)
        memory: Rc::new(RefCell::new(get_memory_proxy(&Rc::new(RefCell::new(
            Memory::new(),
        ))))),
        //TODO: Replace with Rc::clone(vm.segments)
        segments: Rc::new(RefCell::new(MemorySegmentManager::new())),
        run_context: &mut vm.run_context,
        builtin_runners: &vm.builtin_runners,
        prime: &vm.prime,
    }
=======
pub fn get_vm_proxy(_vm: &mut VirtualMachine) -> VMProxy {
    todo!()
    // VMProxy {
    //     memory: get_memory_proxy(&mut memory),
    //     segments: &mut segments,
    //     run_context: &mut vm.run_context,
    //     builtin_runners: &vm.builtin_runners,
    //     prime: &vm.prime,
    // }
>>>>>>> 7a2d96c6
}<|MERGE_RESOLUTION|>--- conflicted
+++ resolved
@@ -2,13 +2,12 @@
 
 use num_bigint::BigInt;
 
-use crate::vm::vm_memory::memory::Memory;
 use crate::vm::{
     context::run_context::RunContext, runners::builtin_runner::BuiltinRunner,
     vm_core::VirtualMachine, vm_memory::memory_segments::MemorySegmentManager,
 };
 
-use super::memory_proxy::MemoryProxy;
+use super::memory_proxy::{get_memory_proxy, MemoryProxy};
 
 // use super::memory_proxy::{get_memory_proxy, MemoryProxy};
 
@@ -22,28 +21,12 @@
 }
 
 ///Creates a VMProxy from a VM instance
-<<<<<<< HEAD
 pub fn get_vm_proxy(vm: &mut VirtualMachine) -> VMProxy {
     VMProxy {
-        //TODO: Replace with Rc::clone(vm.memory)
-        memory: Rc::new(RefCell::new(get_memory_proxy(&Rc::new(RefCell::new(
-            Memory::new(),
-        ))))),
-        //TODO: Replace with Rc::clone(vm.segments)
-        segments: Rc::new(RefCell::new(MemorySegmentManager::new())),
+        memory: Rc::new(RefCell::new(get_memory_proxy(&Rc::clone(&vm.memory)))),
+        segments: Rc::clone(&vm.segments),
         run_context: &mut vm.run_context,
         builtin_runners: &vm.builtin_runners,
         prime: &vm.prime,
     }
-=======
-pub fn get_vm_proxy(_vm: &mut VirtualMachine) -> VMProxy {
-    todo!()
-    // VMProxy {
-    //     memory: get_memory_proxy(&mut memory),
-    //     segments: &mut segments,
-    //     run_context: &mut vm.run_context,
-    //     builtin_runners: &vm.builtin_runners,
-    //     prime: &vm.prime,
-    // }
->>>>>>> 7a2d96c6
 }