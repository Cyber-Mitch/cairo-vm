use crate::{
    bigint,
    hint_processor::{
        builtin_hint_processor::hint_utils::{
            get_integer_from_var_name, get_ptr_from_var_name, get_relocatable_from_var_name,
            insert_value_from_var_name,
        },
        hint_processor_definition::HintReference,
        hint_processor_utils::bigint_to_usize,
<<<<<<< HEAD
        proxies::exec_scopes_proxy::ExecutionScopesProxy,
    },
    serde::deserialize_program::ApTracking,
=======
    },
    serde::deserialize_program::ApTracking,
    types::exec_scope::ExecutionScopes,
>>>>>>> 5273aa56
    vm::{errors::vm_errors::VirtualMachineError, vm_core::VirtualMachine},
};
use num_bigint::BigInt;
use num_traits::{Signed, ToPrimitive};
use std::collections::HashMap;

pub fn find_element(
    vm: &mut VirtualMachine,
    exec_scopes: &mut ExecutionScopes,
    ids_data: &HashMap<String, HintReference>,
    ap_tracking: &ApTracking,
) -> Result<(), VirtualMachineError> {
    let key = get_integer_from_var_name("key", vm, ids_data, ap_tracking)?;
    let elm_size_bigint = get_integer_from_var_name("elm_size", vm, ids_data, ap_tracking)?;
    let n_elms = get_integer_from_var_name("n_elms", vm, ids_data, ap_tracking)?;
    let array_start = get_ptr_from_var_name("array_ptr", vm, ids_data, ap_tracking)?;
    let find_element_index = exec_scopes.get_int("find_element_index").ok();
    let elm_size = elm_size_bigint
        .to_usize()
        .ok_or_else(|| VirtualMachineError::ValueOutOfRange(elm_size_bigint.clone()))?;
    if elm_size == 0 {
        return Err(VirtualMachineError::ValueOutOfRange(
            elm_size_bigint.clone(),
        ));
    }

    if let Some(find_element_index_value) = find_element_index {
        let find_element_index_usize = bigint_to_usize(&find_element_index_value)?;
        let found_key = vm
            .get_integer(&(array_start + (elm_size * find_element_index_usize)))
            .map_err(|_| VirtualMachineError::KeyNotFound)?;

        if found_key != key {
            return Err(VirtualMachineError::InvalidIndex(
                find_element_index_value,
                key.clone(),
                found_key.clone(),
            ));
        }
        insert_value_from_var_name("index", find_element_index_value, vm, ids_data, ap_tracking)?;
        exec_scopes.delete_variable("find_element_index");
        Ok(())
    } else {
        if n_elms.is_negative() {
            return Err(VirtualMachineError::ValueOutOfRange(n_elms.clone()));
        }

        if let Ok(find_element_max_size) = exec_scopes.get_int_ref("find_element_max_size") {
            if n_elms > find_element_max_size {
                return Err(VirtualMachineError::FindElemMaxSize(
                    find_element_max_size.clone(),
                    n_elms.clone(),
                ));
            }
        }
        let n_elms_iter: i32 = n_elms
            .to_i32()
            .ok_or_else(|| VirtualMachineError::OffsetExceeded(n_elms.clone()))?;

        for i in 0..n_elms_iter {
            let iter_key = vm
                .get_integer(&(array_start.clone() + (elm_size * i as usize)))
                .map_err(|_| VirtualMachineError::KeyNotFound)?;

            if iter_key == key {
                return insert_value_from_var_name("index", bigint!(i), vm, ids_data, ap_tracking);
            }
        }

        Err(VirtualMachineError::NoValueForKey(key.clone()))
    }
}

pub fn search_sorted_lower(
    vm: &mut VirtualMachine,
    exec_scopes: &mut ExecutionScopes,
    ids_data: &HashMap<String, HintReference>,
    ap_tracking: &ApTracking,
) -> Result<(), VirtualMachineError> {
    let find_element_max_size = exec_scopes.get_int("find_element_max_size");
    let n_elms = get_integer_from_var_name("n_elms", vm, ids_data, ap_tracking)?;
    let rel_array_ptr = get_relocatable_from_var_name("array_ptr", vm, ids_data, ap_tracking)?;
    let elm_size = get_integer_from_var_name("elm_size", vm, ids_data, ap_tracking)?;
    let key = get_integer_from_var_name("key", vm, ids_data, ap_tracking)?;

    if !elm_size.is_positive() {
        return Err(VirtualMachineError::ValueOutOfRange(elm_size.clone()));
    }

    if n_elms.is_negative() {
        return Err(VirtualMachineError::ValueOutOfRange(n_elms.clone()));
    }

    if let Ok(find_element_max_size) = find_element_max_size {
        if n_elms > &find_element_max_size {
            return Err(VirtualMachineError::FindElemMaxSize(
                find_element_max_size,
                n_elms.clone(),
            ));
        }
    }

    let mut array_iter = vm.get_relocatable(&rel_array_ptr)?.clone();
    let initial_offset = array_iter.offset;
    let n_elms_usize = n_elms.to_usize().ok_or(VirtualMachineError::KeyNotFound)?;
    let elm_size_usize = elm_size
        .to_usize()
        .ok_or(VirtualMachineError::KeyNotFound)?;

    let mut low = 0;
    let mut high = n_elms_usize;
    let mut mid = (low + high) / 2;

    while low < high {
        mid = (low + high) / 2;
        array_iter.offset = initial_offset + elm_size_usize * mid;
        let value = vm.get_integer(&array_iter)?;
        if value < key {
            low = mid + 1;
        } else {
            high = mid;
        }
    }

    // Since we're looking for a value greater or eq than the key, we could find the correct index
    // in mid or low. So we have to check low if its still pointing at the array and mid didn't
    // return a wanted value.
    let value_mid = vm.get_integer(&array_iter)?;
    array_iter.offset = initial_offset + elm_size_usize * low;
    let value_low = vm.get_integer(&array_iter);

    if value_mid >= key {
        insert_value_from_var_name("index", bigint!(mid), vm, ids_data, ap_tracking)
    } else if low < n_elms_usize && value_low? >= key {
        insert_value_from_var_name("index", bigint!(low), vm, ids_data, ap_tracking)
    } else {
        insert_value_from_var_name("index", n_elms.clone(), vm, ids_data, ap_tracking)
    }
}

#[cfg(test)]
mod tests {
    use super::*;
    use crate::any_box;
    use crate::hint_processor::builtin_hint_processor::builtin_hint_processor_definition::BuiltinHintProcessor;
    use crate::hint_processor::builtin_hint_processor::builtin_hint_processor_definition::HintProcessorData;
    use crate::hint_processor::builtin_hint_processor::hint_code;
    use crate::hint_processor::hint_processor_definition::HintProcessor;
    use crate::types::exec_scope::ExecutionScopes;
    use crate::types::relocatable::MaybeRelocatable;
    use crate::utils::test_utils::vm;
    use crate::utils::test_utils::*;
    use crate::vm::vm_core::VirtualMachine;
    use num_bigint::Sign;
    use std::any::Any;

    fn init_vm_ids_data(
        values_to_override: HashMap<String, MaybeRelocatable>,
    ) -> (VirtualMachine, HashMap<String, HintReference>) {
        let mut vm = vm!();

        const FP_OFFSET_START: usize = 4;
        vm.run_context.fp = FP_OFFSET_START;

        for _ in 0..3 {
            vm.segments.add(&mut vm.memory);
        }

        let addresses = vec![
            MaybeRelocatable::from((1, 0)),
            MaybeRelocatable::from((1, 1)),
            MaybeRelocatable::from((1, 2)),
            MaybeRelocatable::from((1, 4)),
            MaybeRelocatable::from((2, 0)),
            MaybeRelocatable::from((2, 1)),
            MaybeRelocatable::from((2, 2)),
            MaybeRelocatable::from((2, 3)),
        ];

        let default_values = vec![
            ("array_ptr", MaybeRelocatable::from((2, 0))),
            ("elm_size", MaybeRelocatable::from(bigint!(2))),
            ("n_elms", MaybeRelocatable::from(bigint!(2))),
            ("key", MaybeRelocatable::from(bigint!(3))),
            ("arr[0].a", MaybeRelocatable::from(bigint!(1))),
            ("arr[0].b", MaybeRelocatable::from(bigint!(2))),
            ("arr[1].a", MaybeRelocatable::from(bigint!(3))),
            ("arr[1].b", MaybeRelocatable::from(bigint!(4))),
        ];

        /* array_ptr = (1,0) -> [Struct{1, 2}, Struct{3, 4}]
          elm_size = 2
          n_elms = 2
          index = None. Should become 1
          key = 3
        */

        // Build memory
        // default_values[i].0 -> contains name
        // default_values[i].1 -> contains maybe relocatable
        for (i, memory_cell) in addresses.iter().enumerate() {
            let value_to_insert = values_to_override
                .get(default_values[i].0)
                .unwrap_or(&default_values[i].1);
            vm.memory
                .insert(memory_cell, value_to_insert)
                .expect("Unexpected memory insert fail");
        }
        let mut ids_data = HashMap::<String, HintReference>::new();
        for (i, name) in ["array_ptr", "elm_size", "n_elms", "index", "key"]
            .iter()
            .enumerate()
        {
            ids_data.insert(
                name.to_string(),
                HintReference::new_simple(i as i32 - FP_OFFSET_START as i32),
            );
        }

        (vm, ids_data)
    }

    #[test]
    fn element_found_by_search() {
        let (mut vm, ids_data) = init_vm_ids_data(HashMap::new());
        assert_eq!(
            run_hint!(vm, ids_data, hint_code::FIND_ELEMENT.to_string()),
            Ok(())
        );
        check_memory![vm.memory, ((1, 3), 1)];
    }

    #[test]
    fn element_found_by_oracle() {
        let (mut vm, ids_data) = init_vm_ids_data(HashMap::new());
        let mut exec_scopes = scope![("find_element_index", bigint!(1))];
        assert_eq!(
            run_hint!(vm, ids_data, hint_code::FIND_ELEMENT, &mut exec_scopes),
            Ok(())
        );
        check_memory![vm.memory, ((1, 3), 1)];
    }

    #[test]
    fn element_not_found_search() {
        let (mut vm, ids_data) = init_vm_ids_data(HashMap::from([(
            "key".to_string(),
            MaybeRelocatable::from(bigint!(7)),
        )]));
        assert_eq!(
            run_hint!(vm, ids_data, hint_code::FIND_ELEMENT),
            Err(VirtualMachineError::NoValueForKey(bigint!(7)))
        );
    }

    #[test]
    fn element_not_found_oracle() {
        let (mut vm, ids_data) = init_vm_ids_data(HashMap::new());
        let mut exec_scopes = scope![("find_element_index", bigint!(2))];
        assert_eq!(
            run_hint!(vm, ids_data, hint_code::FIND_ELEMENT, &mut exec_scopes),
            Err(VirtualMachineError::KeyNotFound)
        );
    }

    #[test]
    fn find_elm_failed_ids_get_from_mem() {
        let mut vm = vm!();
        vm.run_context.fp = 5;
        let ids_data = ids_data!["array_ptr", "elm_size", "n_elms", "index", "key"];
        assert_eq!(
            run_hint!(vm, ids_data, hint_code::FIND_ELEMENT),
            Err(VirtualMachineError::ExpectedInteger(
                MaybeRelocatable::from((1, 4))
            ))
        );
    }

    #[test]
    fn find_elm_not_int_elm_size() {
        let (mut vm, ids_data) = init_vm_ids_data(HashMap::from([(
            "elm_size".to_string(),
            MaybeRelocatable::from((7, 8)),
        )]));
        assert_eq!(
            run_hint!(vm, ids_data, hint_code::FIND_ELEMENT),
            Err(VirtualMachineError::ExpectedInteger(
                MaybeRelocatable::from((1, 1))
            ))
        );
    }

    #[test]
    fn find_elm_zero_elm_size() {
        let (mut vm, ids_data) = init_vm_ids_data(HashMap::from([(
            "elm_size".to_string(),
            MaybeRelocatable::Int(bigint!(0)),
        )]));
        assert_eq!(
            run_hint!(vm, ids_data, hint_code::FIND_ELEMENT),
            Err(VirtualMachineError::ValueOutOfRange(bigint!(0)))
        );
    }

    #[test]
    fn find_elm_negative_elm_size() {
        let (mut vm, ids_data) = init_vm_ids_data(HashMap::from([(
            "elm_size".to_string(),
            MaybeRelocatable::Int(bigint!(-1)),
        )]));
        assert_eq!(
            run_hint!(vm, ids_data, hint_code::FIND_ELEMENT),
            Err(VirtualMachineError::ValueOutOfRange(bigint!(-1)))
        );
    }

    #[test]
    fn find_elm_not_int_n_elms() {
        let relocatable = MaybeRelocatable::from((1, 2));
        let (mut vm, ids_data) =
            init_vm_ids_data(HashMap::from([("n_elms".to_string(), relocatable.clone())]));
        assert_eq!(
            run_hint!(vm, ids_data, hint_code::FIND_ELEMENT),
            Err(VirtualMachineError::ExpectedInteger(relocatable))
        );
    }

    #[test]
    fn find_elm_negative_n_elms() {
        let (mut vm, ids_data) = init_vm_ids_data(HashMap::from([(
            "n_elms".to_string(),
            MaybeRelocatable::Int(bigint!(-1)),
        )]));
        assert_eq!(
            run_hint!(vm, ids_data, hint_code::FIND_ELEMENT),
            Err(VirtualMachineError::ValueOutOfRange(bigint!(-1)))
        );
    }

    #[test]
    fn find_elm_empty_scope() {
        let (mut vm, ids_data) = init_vm_ids_data(HashMap::new());
        assert_eq!(run_hint!(vm, ids_data, hint_code::FIND_ELEMENT), Ok(()));
    }

    #[test]
    fn find_elm_n_elms_gt_max_size() {
        let (mut vm, ids_data) = init_vm_ids_data(HashMap::new());
        let mut exec_scopes = scope![("find_element_max_size", bigint!(1))];
        assert_eq!(
            run_hint!(vm, ids_data, hint_code::FIND_ELEMENT, &mut exec_scopes),
            Err(VirtualMachineError::FindElemMaxSize(bigint!(1), bigint!(2)))
        );
    }

    #[test]
    fn find_elm_key_not_int() {
        let relocatable = MaybeRelocatable::from((1, 4));
        let (mut vm, ids_data) =
            init_vm_ids_data(HashMap::from([("key".to_string(), relocatable.clone())]));
        assert_eq!(
            run_hint!(vm, ids_data, hint_code::FIND_ELEMENT),
            Err(VirtualMachineError::ExpectedInteger(relocatable))
        );
    }

    #[test]
    fn search_sorted_lower_sucess() {
        let (mut vm, ids_data) = init_vm_ids_data(HashMap::new());
        assert_eq!(
            run_hint!(vm, ids_data, hint_code::SEARCH_SORTED_LOWER),
            Ok(())
        );

        check_memory![vm.memory, ((1, 3), 1)];
    }

    #[test]
    fn search_sorted_lower_no_matches() {
        let (mut vm, ids_data) = init_vm_ids_data(HashMap::from([(
            "key".to_string(),
            MaybeRelocatable::Int(bigint!(7)),
        )]));
        assert_eq!(
            run_hint!(vm, ids_data, hint_code::SEARCH_SORTED_LOWER),
            Ok(())
        );
        check_memory![vm.memory, ((1, 3), 2)];
    }

    #[test]
    fn search_sorted_lower_not_int_elm_size() {
        let (mut vm, ids_data) = init_vm_ids_data(HashMap::from([(
            "elm_size".to_string(),
            MaybeRelocatable::from((7, 8)),
        )]));
        assert_eq!(
            run_hint!(vm, ids_data, hint_code::SEARCH_SORTED_LOWER),
            Err(VirtualMachineError::ExpectedInteger(
                MaybeRelocatable::from((1, 1))
            ))
        );
    }

    #[test]
    fn search_sorted_lower_zero_elm_size() {
        let (mut vm, ids_data) = init_vm_ids_data(HashMap::from([(
            "elm_size".to_string(),
            MaybeRelocatable::Int(bigint!(0)),
        )]));
        assert_eq!(
            run_hint!(vm, ids_data, hint_code::SEARCH_SORTED_LOWER),
            Err(VirtualMachineError::ValueOutOfRange(bigint!(0)))
        );
    }

    #[test]
    fn search_sorted_lower_negative_elm_size() {
        let (mut vm, ids_data) = init_vm_ids_data(HashMap::from([(
            "elm_size".to_string(),
            MaybeRelocatable::Int(bigint!(-1)),
        )]));
        assert_eq!(
            run_hint!(vm, ids_data, hint_code::SEARCH_SORTED_LOWER),
            Err(VirtualMachineError::ValueOutOfRange(bigint!(-1)))
        );
    }

    #[test]
    fn search_sorted_lower_not_int_n_elms() {
        let (mut vm, ids_data) = init_vm_ids_data(HashMap::from([(
            "n_elms".to_string(),
            MaybeRelocatable::from((2, 2)),
        )]));
        assert_eq!(
            run_hint!(vm, ids_data, hint_code::SEARCH_SORTED_LOWER),
            Err(VirtualMachineError::ExpectedInteger(
                MaybeRelocatable::from((1, 2))
            ))
        );
    }

    #[test]
    fn search_sorted_lower_negative_n_elms() {
        let (mut vm, ids_data) = init_vm_ids_data(HashMap::from([(
            "n_elms".to_string(),
            MaybeRelocatable::Int(bigint!(-1)),
        )]));
        assert_eq!(
            run_hint!(vm, ids_data, hint_code::SEARCH_SORTED_LOWER),
            Err(VirtualMachineError::ValueOutOfRange(bigint!(-1)))
        );
    }

    #[test]
    fn search_sorted_lower_empty_scope() {
        let (mut vm, ids_data) = init_vm_ids_data(HashMap::new());
        assert_eq!(
            run_hint!(vm, ids_data, hint_code::SEARCH_SORTED_LOWER),
            Ok(())
        );
    }

    #[test]
    fn search_sorted_lower_n_elms_gt_max_size() {
        let (mut vm, ids_data) = init_vm_ids_data(HashMap::new());
        let mut exec_scopes = scope![("find_element_max_size", bigint!(1))];
        assert_eq!(
            run_hint!(
                vm,
                ids_data,
                hint_code::SEARCH_SORTED_LOWER,
                &mut exec_scopes
            ),
            Err(VirtualMachineError::FindElemMaxSize(bigint!(1), bigint!(2)))
        );
    }
}<|MERGE_RESOLUTION|>--- conflicted
+++ resolved
@@ -7,15 +7,9 @@
         },
         hint_processor_definition::HintReference,
         hint_processor_utils::bigint_to_usize,
-<<<<<<< HEAD
-        proxies::exec_scopes_proxy::ExecutionScopesProxy,
-    },
-    serde::deserialize_program::ApTracking,
-=======
     },
     serde::deserialize_program::ApTracking,
     types::exec_scope::ExecutionScopes,
->>>>>>> 5273aa56
     vm::{errors::vm_errors::VirtualMachineError, vm_core::VirtualMachine},
 };
 use num_bigint::BigInt;
