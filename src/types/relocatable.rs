--- conflicted
+++ resolved
@@ -106,11 +106,11 @@
         Ok(relocatable!(self.segment_index, new_offset))
     }
 
-<<<<<<< HEAD
     pub fn add(&self, other: usize) -> Result<Self, VirtualMachineError> {
         let new_offset = self.offset + other;
         Ok(relocatable!(self.segment_index, new_offset))
-=======
+    }
+
     pub fn sub_rel(&self, other: &Self) -> Result<usize, VirtualMachineError> {
         if self.segment_index != other.segment_index {
             return Err(VirtualMachineError::DiffIndexSub);
@@ -123,7 +123,6 @@
         }
         let result = self.offset - other.offset;
         Ok(result)
->>>>>>> 7281369b
     }
 }
 
