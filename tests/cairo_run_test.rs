--- conflicted
+++ resolved
@@ -123,12 +123,13 @@
 }
 
 #[test]
-<<<<<<< HEAD
 fn cairo_run_signed_div_rem() {
     cairo_run::cairo_run(Path::new("cairo_programs/signed_div_rem.json"))
-=======
+        .expect("Couldn't run program");
+}
+
+#[test]
 fn cairo_run_assert_lt_felt() {
     cairo_run::cairo_run(Path::new("cairo_programs/assert_lt_felt.json"))
->>>>>>> 499be4b1
         .expect("Couldn't run program");
 }