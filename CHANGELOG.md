## Cairo-VM Changelog

#### Upcoming Changes

<<<<<<< HEAD
* feat: Implement a CLI to run cairo programs [#1370](https://github.com/lambdaclass/cairo-vm/pull/1370)
=======
* fix: Remove Deserialize derive from CairoPie and fix Serialize implementation to match Python's [#1444](https://github.com/lambdaclass/cairo-vm/pull/1444)

* fix: ec_recover hints no longer panic when divisor is 0 [#1433](https://github.com/lambdaclass/cairo-vm/pull/1433)

* feat: Implement the Serialize and Deserialize traits for the CairoPie struct [#1438](https://github.com/lambdaclass/cairo-vm/pull/1438)
>>>>>>> 8d711e13

* fix: Using UINT256_HINT no longer panics when b is greater than 2^256 [#1430](https://github.com/lambdaclass/cairo-vm/pull/1430)

* feat: Added a differential fuzzer for programs with whitelisted hints [#1358](https://github.com/lambdaclass/cairo-vm/pull/1358)

* fix: Change return type of `get_execution_resources` to `RunnerError` [#1398](https://github.com/lambdaclass/cairo-vm/pull/1398)

* Don't build wasm-demo in `build` target + add ci job to run the wasm demo [#1393](https://github.com/lambdaclass/cairo-vm/pull/1393)

    * Adds default-members to workspace
    * Crate `examples/wasm-demo` is no longer built during `make build`
    * `make check` no longer compiles the cairo file used in the wasm-demo
    * Removes Makefile targets `examples/wasm-demo/src/array_sum.json` & `example_program`
    * `wasm-demo` now uses the compiled cairo file in `cairo_programs` directory instead of its own copy

* feat: Add `Program::new_for_proof` [#1396](https://github.com/lambdaclass/cairo-vm/pull/1396)

#### [0.8.7] - 2023-8-28

* Add REDUCE_V2 hint [#1420](https://github.com/lambdaclass/cairo-vm/pull/1420):
    * Implement REDUCE_V2 hint
    * Rename hint REDUCE -> REDUCE_V1

* BREAKING: Add `disable_trace_padding` to `CairoRunConfig`[#1233](https://github.com/lambdaclass/cairo-rs/pull/1233)

* feat: Implement `CairoRunner.get_cairo_pie`[#1375](https://github.com/lambdaclass/cairo-vm/pull/1375)

* fix: Compare air_public_inputs against python vm + Fix how public memory is built [#391](https://github.com/lambdaclass/cairo-vm/pull/1391)

    BugFixes:

    *  `CairoRunner.finalize_segments` now builds the output builtin's public memory (if applicable).
    * `MemorySegmentManager.get_public_memory_addresses` logic fixed.
    * `MemorySegmentManager.finalize` no longer skips segments when their public memory is None

    Minor changes:

    * `VirtualMachine.get_public_memory_addresses` now strips the "_builtin" suffix from builtin names
    * `MemorySegmentAddresses.stop_address` renamed to `stop_ptr`

    Overall these changes make the the air public input file (obtained through the --air_public_input flag) equivalent to the ones outputted by the cairo-lang version

* fix: Fix `SPLIT_FELT` hint [#1387](https://github.com/lambdaclass/cairo-vm/pull/1387)

* refactor: combine `Program.hints` and `Program.hints_ranges` into custom collection [#1366](https://github.com/lambdaclass/cairo-vm/pull/1366)

* fix: Fix div_mod [#1383](https://github.com/lambdaclass/cairo-vm/pull/1383)

  * Fixes `div_mod` function so that it behaves like the cairo-lang version
  * Various functions in the `math_utils` crate can now return a `MathError` : `div_mod`, `ec_add`, `line_slope`, `ec_double`, `ec_double_slope`.
  * Fixes `UINT256_MUL_INV_MOD_P` hint so that it behaves like the python code.

#### [0.8.6] - 2023-8-11

* fix: Handle error in hint `UINT256_MUL_DIV_MOD` when divides by zero [#1367](https://github.com/lambdaclass/cairo-vm/pull/1367)

* Add HintError::SyscallError and VmErrors::HINT_ERROR_STR constant [#1357](https://github.com/lambdaclass/cairo-rs/pull/1357)

* feat: make *arbitrary* feature also enable a `proptest::arbitrary::Arbitrary` implementation for `Felt252` [#1355](https://github.com/lambdaclass/cairo-vm/pull/1355)

* fix: correctly display invalid signature error message [#1361](https://github.com/lambdaclass/cairo-vm/pull/1361)

#### [0.8.5] - 2023-7-31

* fix: `Program` comparison depending on `hints_ranges` ordering [#1351](https://github.com/lambdaclass/cairo-rs/pull/1351)

* feat: implement the `--air_public_input` flag to the runner for outputting public inputs into a file [#1268](https://github.com/lambdaclass/cairo-rs/pull/1268)

* fix: CLI errors bad formatting and handling

* perf: replace insertion with bit-setting in validated addresses [#1208](https://github.com/lambdaclass/cairo-vm/pull/1208)

* fix: return error when a parsed hint's PC is invalid [#1340](https://github.com/lambdaclass/cairo-vm/pull/1340)

* chore(deps): bump _cairo-lang_ dependencies to v2.1.0-rc2 [#1345](https://github.com/lambdaclass/cairo-vm/pull/1345)

* chore(examples): remove _wee_alloc_ dependency from _wasm-demo_ example and _ensure-no_std_ dummy crate [#1337](https://github.com/lambdaclass/cairo-vm/pull/1337)

* docs: improved crate documentation [#1334](https://github.com/lambdaclass/cairo-vm/pull/1334)

* chore!: made `deserialize_utils` module private [#1334](https://github.com/lambdaclass/cairo-vm/pull/1334)
  BREAKING:
  * `deserialize_utils` is no longer exported
  * functions `maybe_add_padding`, `parse_value`, and `take_until_unbalanced` are no longer exported
  * `ReferenceParseError` is no more

* perf: changed `ok_or` usage for `ok_or_else` in expensive cases [#1332](https://github.com/lambdaclass/cairo-vm/pull/1332)

* feat: updated the old WASM example and moved it to [`examples/wasm-demo`](examples/wasm-demo/) [#1315](https://github.com/lambdaclass/cairo-vm/pull/1315)

* feat(fuzzing): add `arbitrary` feature to enable arbitrary derive in `Program` and `CairoRunConfig` [#1306](https://github.com/lambdaclass/cairo-vm/pull/1306) [#1330](https://github.com/lambdaclass/cairo-vm/pull/1330)

* perf: remove pointless iterator from rc limits tracking [#1316](https://github.com/lambdaclass/cairo-vm/pull/1316)

* feat(felt): add `from_bytes_le` and `from_bytes_ne` methods to `Felt252` [#1326](https://github.com/lambdaclass/cairo-vm/pull/1326)

* perf: change `Program::shared_program_data::hints` from `HashMap<usize, Vec<Box<dyn Any>>>` to `Vec<Box<dyn Any>>` and refer to them as ranges stored in a `Vec<_>` indexed by PC with run time reductions of up to 12% [#931](https://github.com/lambdaclass/cairo-vm/pull/931)
  BREAKING:
  * `get_hint_dictionary(&self, &[HintReference], &mut dyn HintProcessor) -> Result<HashMap<usize, Vec<Box<dyn Any>>, VirtualMachineError>` ->
    `get_hint_data(self, &[HintReference], &mut dyn HintProcessor) -> Result<Vec<Box<dyn Any>, VirtualMachineError>`
  * Hook methods receive `&[Box<dyn Any>]` rather than `&HashMap<usize, Vec<Box<dyn Any>>>`

#### [0.8.4]
**YANKED**

#### [0.8.3]
**YANKED**

#### [0.8.2] - 2023-7-10

* chore: update dependencies, particularly lamdaworks 0.1.2 -> 0.1.3 [#1323](https://github.com/lambdaclass/cairo-vm/pull/1323)

* fix: fix `UINT256_MUL_DIV_MOD` hint [#1320](https://github.com/lambdaclass/cairo-vm/pull/1320)

* feat: add dependency installation script `install.sh` [#1298](https://github.com/lambdaclass/cairo-vm/pull/1298)

* fix: specify resolver version 2 in the virtual workspace's manifest [#1311](https://github.com/lambdaclass/cairo-vm/pull/1311)

* feat: add `lambdaworks-felt` feature to `cairo-vm-cli` [#1308](https://github.com/lambdaclass/cairo-vm/pull/1308)

* chore: update dependencies, particularly clap 3.2 -> 4.3 [#1309](https://github.com/lambdaclass/cairo-vm/pull/1309)
  * this removes dependency on _atty_, that's no longer mantained

* chore: remove unused dependencies [#1307](https://github.com/lambdaclass/cairo-vm/pull/1307)
  * rand_core
  * serde_bytes
  * rusty-hook (_dev-dependency_)

* chore: bump `cairo-lang-starknet` and `cairo-lang-casm` dependencies to 2.0.0 [#1313](https://github.com/lambdaclass/cairo-vm/pull/1313)

#### [0.8.1] - 2023-6-29

* chore: change mentions of *cairo-rs-py* to *cairo-vm-py* [#1296](https://github.com/lambdaclass/cairo-vm/pull/1296)

* rename github repo from https://github.com/lambdaclass/cairo-rs to https://github.com/lambdaclass/cairo-vm [#1289](https://github.com/lambdaclass/cairo-vm/pull/1289)

* fix(security): avoid OOM crashes when programs jump to very high invalid addresses [#1285](https://github.com/lambdaclass/cairo-vm/pull/1285)

* fix: add `to_bytes_be` to the felt when `lambdaworks-felt` feature is active [#1290](https://github.com/lambdaclass/cairo-vm/pull/1290)

* chore: mark `modpow` and `to_signed_bytes_le` as *deprecated* [#1290](https://github.com/lambdaclass/cairo-vm/pull/1290)

* fix: bump *lambdaworks-math* to latest version, that fixes no-std support [#1293](https://github.com/lambdaclass/cairo-vm/pull/1293)

* build: remove dependency to `thiserror` (use `thiserror-no-std/std` instead)

* chore: use LambdaWorks' implementation of bit operations for `Felt252` [#1291](https://github.com/lambdaclass/cairo-vm/pull/1291)

* update `cairo-lang-starknet` and `cairo-lang-casm` dependencies to v2.0.0-rc6 [#1299](https://github.com/lambdaclass/cairo-vm/pull/1299)

#### [0.8.0] - 2023-6-26

* feat: Add feature `lambdaworks-felt` to `felt` & `cairo-vm` crates [#1281](https://github.com/lambdaclass/cairo-vm/pull/1281)

    Changes under this feature:
  * `Felt252` now uses *LambdaWorks*' `FieldElement` internally
  * BREAKING: some methods of `Felt252` were removed, namely: `modpow` and `to_signed_bytes_le`

#### [0.7.0] - 2023-6-26

* BREAKING: Integrate `RunResources` logic into `HintProcessor` trait [#1274](https://github.com/lambdaclass/cairo-vm/pull/1274)
  * Rename trait `HintProcessor` to `HintProcessorLogic`
  * Add trait `ResourceTracker`
  * Trait `HintProcessor` is now `HintProcessor: HintProcessorLogic + ResourceTracker`
  * `BuiltinHintProcessor::new` & `Cairo1HintProcessor::new` now receive the argumet `run_resources: RunResources`
  * `HintProcessorLogic::execute_hint` no longer receives `run_resources: &mut RunResources`
  * Remove argument `run_resources: &mut RunResources` from `CairoRunner::run_until_pc` & `CairoRunner::run_from_entrypoint`

* build: remove unused implicit features from cairo-vm [#1266](https://github.com/lambdaclass/cairo-vm/pull/1266)


#### [0.6.1] - 2023-6-23

* fix: updated the `custom_hint_example` and added it to the workspace [#1258](https://github.com/lambdaclass/cairo-vm/pull/1258)

* Add path to cairo-vm README.md [#1276](https://github.com/lambdaclass/cairo-vm/pull/1276)

* fix: change error returned when subtracting two `MaybeRelocatable`s to better reflect the cause [#1271](https://github.com/lambdaclass/cairo-vm/pull/1271)

* fix: CLI error message when using --help [#1270](https://github.com/lambdaclass/cairo-vm/pull/1270)

#### [0.6.0] - 2023-6-18

* fix: `dibit` hint no longer fails when called with an `m` of zero [#1247](https://github.com/lambdaclass/cairo-vm/pull/1247)

* fix(security): avoid denial of service on malicious input exploiting the scientific notation parser [#1239](https://github.com/lambdaclass/cairo-vm/pull/1239)

* BREAKING: Change `RunResources` usage:
    * Modify field type `RunResources.n_steps: Option<usize>,`

    * Public Api Changes:
        *  CairoRunner::run_until_pc: Now receive a `&mut RunResources` instead of an `&mut Option<RunResources>`
        *  CairoRunner::run_from_entrypoint: Now receive a `&mut RunResources` instead of an `&mut Option<RunResources>`
        * VirtualMachine::Step: Add `&mut RunResources` as input
        * Trait HintProcessor::execute_hint: Add  `&mut RunResources` as an input

* perf: accumulate `min` and `max` instruction offsets during run to speed up range check [#1080](https://github.com/lambdaclass/cairo-vm/pull/)
  BREAKING: `Cairo_runner::get_perm_range_check_limits` no longer returns an error when called without trace enabled, as it no longer depends on it

* perf: process reference list on `Program` creation only [#1214](https://github.com/lambdaclass/cairo-vm/pull/1214)
  Also keep them in a `Vec<_>` instead of a `HashMap<_, _>` since it will be continuous anyway.
  BREAKING:
  * `HintProcessor::compile_hint` now receies a `&[HintReference]` rather than `&HashMap<usize, HintReference>`
  * Public `CairoRunner::get_reference_list` has been removed

* BREAKING: Add no_std compatibility to cairo-vm (cairo-1-hints feature still not supported)
    * Move the vm to its own directory and crate, different from the workspace [#1215](https://github.com/lambdaclass/cairo-vm/pull/1215)

    * Add an `ensure_no_std` crate that the CI will use to check that new changes don't revert `no_std` support [#1215](https://github.com/lambdaclass/cairo-vm/pull/1215) [#1232](https://github.com/lambdaclass/cairo-vm/pull/1232)

    * replace the use of `num-prime::is_prime` by a custom implementation, therefore restoring `no_std` compatibility [#1238](https://github.com/lambdaclass/cairo-vm/pull/1238)

#### [0.5.2] - 2023-6-12

* BREAKING: Compute `ExecutionResources.n_steps` without requiring trace [#1222](https://github.com/lambdaclass/cairo-vm/pull/1222)

  * `CairoRunner::get_execution_resources` return's `n_steps` field value is now set to `vm.current_step` instead of `0` if both `original_steps` and `trace` are set to `None`

* Add `RunResources::get_n_steps` method [#1225](https://github.com/lambdaclass/cairo-vm/pull/1225)

* refactor: simplify `mem_eq`

* fix: pin Cairo compiler version [#1220](https://github.com/lambdaclass/cairo-vm/pull/1220)

* perf: make `inner_rc_bound` a constant, improving performance of the range-check builtin

* fix: substraction of `MaybeRelocatable` always behaves as signed [#1218](https://github.com/lambdaclass/cairo-vm/pull/1218)

#### [0.5.1] - 2023-6-7

* fix: fix overflow for `QUAD_BIT` and `DI_BIT` hints [#1209](https://github.com/lambdaclass/cairo-vm/pull/1209)
  Fixes [#1205](https://github.com/lambdaclass/cairo-vm/issue/1205)

* fix: fix hints `UINT256_UNSIGNED_DIV_REM` && `UINT256_EXPANDED_UNSIGNED_DIV_REM` [#1203](https://github.com/lambdaclass/cairo-vm/pull/1203)

* bugfix: fix deserialization of scientific notation with fractional values [#1202](https://github.com/lambdaclass/cairo-vm/pull/1202)

* feat: implement `mem_eq` function to test for equality of two ranges in memory [#1198](https://github.com/lambdaclass/cairo-vm/pull/1198)

* perf: use `mem_eq` in `set_add` [#1198](https://github.com/lambdaclass/cairo-vm/pull/1198)

* feat: wrap big variants of `HintError`, `VirtualMachineError`, `RunnerError`, `MemoryError`, `MathError`, `InsufficientAllocatedCellsError` in `Box` [#1193](https://github.com/lambdaclass/cairo-vm/pull/1193)
  * BREAKING: all tuple variants of `HintError` with a single `Felt252` or multiple elements now receive a single `Box`

* Add `Program::builtins_len method` [#1194](https://github.com/lambdaclass/cairo-vm/pull/1194)

* fix: Handle the deserialization of serde_json::Number with scientific notation (e.g.: Number(1e27)) in felt_from_number function [#1188](https://github.com/lambdaclass/cairo-vm/pull/1188)

* feat: Add RunResources Struct [#1175](https://github.com/lambdaclass/cairo-vm/pull/1175)
  * BREAKING: Modify `CairoRunner::run_until_pc` arity. Add `run_resources: &mut Option<RunResources>` input
  * BREAKING: Modify `CairoRunner::run_from_entrypoint` arity. Add `run_resources: &mut Option<RunResources>` input

* fix: Fix 'as_int' conversion usage in hints `ASSERT_250_BIT` &  `SIGNED_DIV_REM` [#1191](https://github.com/lambdaclass/cairo-vm/pull/1191)


* bugfix: Use cairo constants in `ASSERT_250_BIT` hint [#1187](https://github.com/lambdaclass/cairo-vm/pull/1187)

* bugfix: Fix `EC_DOUBLE_ASSIGN_NEW_X_V2` hint not taking `SECP_P` value from the current execution scope [#1186](https://github.com/lambdaclass/cairo-vm/pull/1186)

* fix: Fix hint `BIGINT_PACK_DIV_MOD` [#1189](https://github.com/lambdaclass/cairo-vm/pull/1189)

* fix: Fix possible subtraction overflow in `QUAD_BIT` & `DI_BIT` hints [#1185](https://github.com/lambdaclass/cairo-vm/pull/1185)

  * These hints now return an error when ids.m equals zero

* fix: felt_from_number not properly returning parse errors [#1012](https://github.com/lambdaclass/cairo-vm/pull/1012)

* fix: Fix felt sqrt and Signed impl [#1150](https://github.com/lambdaclass/cairo-vm/pull/1150)

  * BREAKING: Fix `Felt252` methods `abs`, `signum`, `is_positive`, `is_negative` and `sqrt`
  * BREAKING: Remove function `math_utils::sqrt`(Now moved to `Felt252::sqrt`)

* feat: Add method `CairoRunner::initialize_function_runner_cairo_1` [#1151](https://github.com/lambdaclass/cairo-vm/pull/1151)

  * Add method `pub fn initialize_function_runner_cairo_1(
        &mut self,
        vm: &mut VirtualMachine,
        program_builtins: &[BuiltinName],
    ) -> Result<(), RunnerError>` to `CairoRunner`

  * BREAKING: Move field `builtins` from `SharedProgramData` to `Program`
  * BREAKING: Remove argument `add_segment_arena_builtin` from `CairoRunner::initialize_function_runner`, it is now always false
  * BREAKING: Add `segment_arena` enum variant to `BuiltinName`

* Fix implementation of `InitSquashData` and `ShouldSkipSquashLoop`

* Add more hints to `Cairo1HintProcessor` [#1171](https://github.com/lambdaclass/cairo-vm/pull/1171)
                                          [#1143](https://github.com/lambdaclass/cairo-vm/pull/1143)

    * `Cairo1HintProcessor` can now run the following hints:
        * Felt252DictEntryInit
        * Felt252DictEntryUpdate
        * GetCurrentAccessDelta
        * InitSquashData
        * AllocConstantSize
        * GetCurrentAccessIndex
        * ShouldContinueSquashLoop
        * FieldSqrt
        * Uint512DivMod

* Add some small considerations regarding Cairo 1 programs [#1144](https://github.com/lambdaclass/cairo-vm/pull/1144):

  * Ignore Casm and Sierra files
  * Add special flag to compile Cairo 1 programs

* Make the VM able to run `CasmContractClass` files under `cairo-1-hints` feature [#1098](https://github.com/lambdaclass/cairo-vm/pull/1098)

  * Implement `TryFrom<CasmContractClass> for Program`
  * Add `Cairo1HintProcessor`

#### 0.5.0
**YANKED**

#### [0.4.0] - 2023-05-12

* perf: insert elements from the tail in `load_data` so reallocation happens only once [#1117](https://github.com/lambdaclass/cairo-vm/pull/1117)

* Add `CairoRunner::get_program method` [#1123](https://github.com/lambdaclass/cairo-vm/pull/1123)

* Use to_signed_felt as function for felt252 as BigInt within [-P/2, P/2] range and use to_bigint as function for representation as BigInt. [#1100](https://github.com/lambdaclass/cairo-vm/pull/1100)

* Implement hint on field_arithmetic lib [#1090](https://github.com/lambdaclass/cairo-vm/pull/1090)

    `BuiltinHintProcessor` now supports the following hints:

    ```python
        %{
            def split(num: int, num_bits_shift: int, length: int):
                a = []
                for _ in range(length):
                    a.append( num & ((1 << num_bits_shift) - 1) )
                    num = num >> num_bits_shift
                return tuple(a)

            def pack(z, num_bits_shift: int) -> int:
                limbs = (z.d0, z.d1, z.d2)
                return sum(limb << (num_bits_shift * i) for i, limb in enumerate(limbs))

            a = pack(ids.a, num_bits_shift = 128)
            b = pack(ids.b, num_bits_shift = 128)
            p = pack(ids.p, num_bits_shift = 128)

            res = (a - b) % p


            res_split = split(res, num_bits_shift=128, length=3)

            ids.res.d0 = res_split[0]
            ids.res.d1 = res_split[1]
            ids.res.d2 = res_split[2]
        %}
    ```

* Add missing hint on cairo_secp lib [#1089](https://github.com/lambdaclass/cairo-vm/pull/1089):
    `BuiltinHintProcessor` now supports the following hint:

    ```python

    from starkware.cairo.common.cairo_secp.secp_utils import pack

    slope = pack(ids.slope, PRIME)
    x0 = pack(ids.point0.x, PRIME)
    x1 = pack(ids.point1.x, PRIME)
    y0 = pack(ids.point0.y, PRIME)

    value = new_x = (pow(slope, 2, SECP_P) - x0 - x1) % SECP_P
    ```

* Add missing hint on vrf.json whitelist [#1055](https://github.com/lambdaclass/cairo-vm/pull/1055):

     `BuiltinHintProcessor` now supports the following hint:

     ```python
    %{
        PRIME = 2**255 - 19
        II = pow(2, (PRIME - 1) // 4, PRIME)

        xx = ids.xx.low + (ids.xx.high<<128)
        x = pow(xx, (PRIME + 3) // 8, PRIME)
        if (x * x - xx) % PRIME != 0:
            x = (x * II) % PRIME
        if x % 2 != 0:
            x = PRIME - x
        ids.x.low = x & ((1<<128)-1)
        ids.x.high = x >> 128
    %}
    ```

* Implement hint variant for finalize_blake2s[#1072](https://github.com/lambdaclass/cairo-vm/pull/1072)

    `BuiltinHintProcessor` now supports the following hint:

     ```python
    %{
        # Add dummy pairs of input and output.
        from starkware.cairo.common.cairo_blake2s.blake2s_utils import IV, blake2s_compress

        _n_packed_instances = int(ids.N_PACKED_INSTANCES)
        assert 0 <= _n_packed_instances < 20
        _blake2s_input_chunk_size_felts = int(ids.BLAKE2S_INPUT_CHUNK_SIZE_FELTS)
        assert 0 <= _blake2s_input_chunk_size_felts < 100

        message = [0] * _blake2s_input_chunk_size_felts
        modified_iv = [IV[0] ^ 0x01010020] + IV[1:]
        output = blake2s_compress(
            message=message,
            h=modified_iv,
            t0=0,
            t1=0,
            f0=0xffffffff,
            f1=0,
        )
        padding = (message + modified_iv + [0, 0xffffffff] + output) * (_n_packed_instances - 1)
        segments.write_arg(ids.blake2s_ptr_end, padding)
        %}
        ```

* Implement fast_ec_add hint variant [#1087](https://github.com/lambdaclass/cairo-vm/pull/1087)

`BuiltinHintProcessor` now supports the following hint:

    ```python
    %{
        from starkware.cairo.common.cairo_secp.secp_utils import SECP_P, pack

        slope = pack(ids.slope, PRIME)
        x0 = pack(ids.pt0.x, PRIME)
        x1 = pack(ids.pt1.x, PRIME)
        y0 = pack(ids.pt0.y, PRIME)

        value = new_x = (pow(slope, 2, SECP_P) - x0 - x1) % SECP_P
    %}
    ```

* feat(hints): Add alternative string for hint IS_ZERO_PACK_EXTERNAL_SECP [#1082](https://github.com/lambdaclass/cairo-vm/pull/1082)

    `BuiltinHintProcessor` now supports the following hint:

    ```python
    %{
        from starkware.cairo.common.cairo_secp.secp_utils import pack
        x = pack(ids.x, PRIME) % SECP_P
    %}
    ```

* Add alternative hint code for ec_double hint [#1083](https://github.com/lambdaclass/cairo-vm/pull/1083)

    `BuiltinHintProcessor` now supports the following hint:

    ```python
    %{
        from starkware.cairo.common.cairo_secp.secp_utils import SECP_P, pack

        slope = pack(ids.slope, PRIME)
        x = pack(ids.pt.x, PRIME)
        y = pack(ids.pt.y, PRIME)

        value = new_x = (pow(slope, 2, SECP_P) - 2 * x) % SECP_P
    %}
    ```

* fix(security)!: avoid DoS on malicious insertion to memory [#1099](https://github.com/lambdaclass/cairo-vm/pull/1099)
    * A program could crash the library by attempting to insert a value at an address with a big offset; fixed by trying to reserve to check for allocation failure
    * A program could crash the program by exploiting an integer overflow when attempting to insert a value at an address with offset `usize::MAX`

    BREAKING: added a new error variant `MemoryError::VecCapacityExceeded`

* perf: specialize addition for `u64` and `Felt252` [#932](https://github.com/lambdaclass/cairo-vm/pull/932)
    * Avoids the creation of a new `Felt252` instance for additions with a very restricted valid range
    * This impacts specially the addition of `Relocatable` with `Felt252` values in `update_pc`, which take a significant amount of time in some benchmarks

* fix(starknet-crypto): bump version to `0.5.0` [#1088](https://github.com/lambdaclass/cairo-vm/pull/1088)
    * This includes the fix for a `panic!` in `ecdsa::verify`.
      See: [#365](https://github.com/xJonathanLEI/starknet-rs/issues/365) and [#366](https://github.com/xJonathanLEI/starknet-rs/pulls/366)

* feat(hints): Add alternative string for hint IS_ZERO_PACK [#1081](https://github.com/lambdaclass/cairo-vm/pull/1081)

    `BuiltinHintProcessor` now supports the following hint:

    ```python
    %{
        from starkware.cairo.common.cairo_secp.secp_utils import SECP_P, pack
        x = pack(ids.x, PRIME) % SECP_P
    %}

* Add missing hints `NewHint#55`, `NewHint#56`, and `NewHint#57` [#1077](https://github.com/lambdaclass/cairo-vm/issues/1077)

    `BuiltinHintProcessor` now supports the following hints:

    ```python
    from starkware.cairo.common.cairo_secp.secp_utils import pack
    SECP_P=2**255-19

    x = pack(ids.x, PRIME) % SECP_P
    ```

    ```python
    from starkware.cairo.common.cairo_secp.secp_utils import pack
    SECP_P=2**255-19

    value = pack(ids.x, PRIME) % SECP_P
    ```

    ```python
    SECP_P=2**255-19
    from starkware.python.math_utils import div_mod

    value = x_inv = div_mod(1, x, SECP_P)
    ```

* Implement hint for `starkware.cairo.common.cairo_keccak.keccak._copy_inputs` as described by whitelist `starknet/security/whitelists/cairo_keccak.json` [#1058](https://github.com/lambdaclass/cairo-vm/pull/1058)

    `BuiltinHintProcessor` now supports the following hint:

    ```python
    %{ ids.full_word = int(ids.n_bytes >= 8) %}
    ```

* perf: cache decoded instructions [#944](https://github.com/lambdaclass/cairo-vm/pull/944)
    * Creates a new cache field in `VirtualMachine` that stores the `Instruction` instances as they get decoded from memory, significantly reducing decoding overhead, with gains up to 9% in runtime according to benchmarks in the performance server

* Add alternative hint code for nondet_bigint3 hint [#1071](https://github.com/lambdaclass/cairo-vm/pull/1071)

    `BuiltinHintProcessor` now supports the following hint:

    ```python
    %{
        from starkware.cairo.common.cairo_secp.secp_utils import split
        segments.write_arg(ids.res.address_, split(value))
    %}
    ```

* Add missing hint on vrf.json lib [#1052](https://github.com/lambdaclass/cairo-vm/pull/1052):

    `BuiltinHintProcessor` now supports the following hint:

    ```python
    %{
        from starkware.cairo.common.cairo_secp.secp_utils import pack
        SECP_P = 2**255-19

        slope = pack(ids.slope, PRIME)
        x0 = pack(ids.point0.x, PRIME)
        x1 = pack(ids.point1.x, PRIME)
        y0 = pack(ids.point0.y, PRIME)

        value = new_x = (pow(slope, 2, SECP_P) - x0 - x1) % SECP_P
    %}
    ```

* Implement hint for cairo_sha256_arbitrary_input_length whitelist [#1091](https://github.com/lambdaclass/cairo-vm/pull/1091)

    `BuiltinHintProcessor` now supports the following hint:

    ```python
    %{
        from starkware.cairo.common.cairo_sha256.sha256_utils import (
            compute_message_schedule, sha2_compress_function)

        _sha256_input_chunk_size_felts = int(ids.SHA256_INPUT_CHUNK_SIZE_FELTS)
        assert 0 <= _sha256_input_chunk_size_felts < 100
        _sha256_state_size_felts = int(ids.SHA256_STATE_SIZE_FELTS)
        assert 0 <= _sha256_state_size_felts < 100
        w = compute_message_schedule(memory.get_range(
            ids.sha256_start, _sha256_input_chunk_size_felts))
        new_state = sha2_compress_function(memory.get_range(ids.state, _sha256_state_size_felts), w)
        segments.write_arg(ids.output, new_state)
    %}
    ```

* Add missing hint on vrf.json lib [#1053](https://github.com/lambdaclass/cairo-vm/pull/1053):

     `BuiltinHintProcessor` now supports the following hint:

     ```python
    %{
        from starkware.cairo.common.cairo_secp.secp_utils import SECP_P, pack
        SECP_P = 2**255-19

        slope = pack(ids.slope, PRIME)
        x = pack(ids.point.x, PRIME)
        y = pack(ids.point.y, PRIME)

        value = new_x = (pow(slope, 2, SECP_P) - 2 * x) % SECP_P
    %}
    ```

* Implement hint on 0.6.0.json whitelist [#1044](https://github.com/lambdaclass/cairo-vm/pull/1044):

     `BuiltinHintProcessor` now supports the following hints:

    ```python
    %{
       ids.a_lsb = ids.a & 1
       ids.b_lsb = ids.b & 1
    %}
    ```

* Implement hint for `starkware.cairo.common.cairo_keccak.keccak._block_permutation` as described by whitelist `starknet/security/whitelists/cairo_keccak.json` [#1046](https://github.com/lambdaclass/cairo-vm/pull/1046)

    `BuiltinHintProcessor` now supports the following hint:

    ```python
    %{
        from starkware.cairo.common.cairo_keccak.keccak_utils import keccak_func
        _keccak_state_size_felts = int(ids.KECCAK_STATE_SIZE_FELTS)
        assert 0 <= _keccak_state_size_felts < 100
        output_values = keccak_func(memory.get_range(
            ids.keccak_ptr_start, _keccak_state_size_felts))
        segments.write_arg(ids.output, output_values)
    %}
    ```

* Implement hint on cairo_blake2s whitelist [#1040](https://github.com/lambdaclass/cairo-vm/pull/1040)

    `BuiltinHintProcessor` now supports the following hint:

    ```python
    %{
        from starkware.cairo.common.cairo_blake2s.blake2s_utils import IV, blake2s_compress

        _blake2s_input_chunk_size_felts = int(ids.BLAKE2S_INPUT_CHUNK_SIZE_FELTS)
        assert 0 <= _blake2s_input_chunk_size_felts < 100

        new_state = blake2s_compress(
            message=memory.get_range(ids.blake2s_start, _blake2s_input_chunk_size_felts),
            h=[IV[0] ^ 0x01010020] + IV[1:],
            t0=ids.n_bytes,
            t1=0,
            f0=0xffffffff,
            f1=0,
        )

        segments.write_arg(ids.output, new_state)
    %}
    ```

* Implement hint on cairo_blake2s whitelist [#1039](https://github.com/lambdaclass/cairo-vm/pull/1039)

    `BuiltinHintProcessor` now supports the following hint:

    ```python

    %{
        # Add dummy pairs of input and output.
        from starkware.cairo.common.cairo_blake2s.blake2s_utils import IV, blake2s_compress

        _n_packed_instances = int(ids.N_PACKED_INSTANCES)
        assert 0 <= _n_packed_instances < 20
        _blake2s_input_chunk_size_felts = int(ids.BLAKE2S_INPUT_CHUNK_SIZE_FELTS)
        assert 0 <= _blake2s_input_chunk_size_felts < 100

        message = [0] * _blake2s_input_chunk_size_felts
        modified_iv = [IV[0] ^ 0x01010020] + IV[1:]
        output = blake2s_compress(
            message=message,
            h=modified_iv,
            t0=0,
            t1=0,
            f0=0xffffffff,
            f1=0,
        )
        padding = (modified_iv + message + [0, 0xffffffff] + output) * (_n_packed_instances - 1)
        segments.write_arg(ids.blake2s_ptr_end, padding)
    %}

* Add `Program::iter_identifiers(&self) -> Iterator<Item = (&str, &Identifier)>` to get an iterator over the program's identifiers [#1079](https://github.com/lambdaclass/cairo-vm/pull/1079)

* Implement hint on `assert_le_felt` for versions 0.6.0 and 0.8.2 [#1047](https://github.com/lambdaclass/cairo-vm/pull/1047):

     `BuiltinHintProcessor` now supports the following hints:

     ```python

     %{
        from starkware.cairo.common.math_utils import assert_integer
        assert_integer(ids.a)
        assert_integer(ids.b)
        assert (ids.a % PRIME) <= (ids.b % PRIME), \
            f'a = {ids.a % PRIME} is not less than or equal to b = {ids.b % PRIME}.'
    %}

     ```

     ```python

    %{
        from starkware.cairo.common.math_utils import assert_integer
        assert_integer(ids.a)
        assert_integer(ids.b)
        a = ids.a % PRIME
        b = ids.b % PRIME
        assert a <= b, f'a = {a} is not less than or equal to b = {b}.'

        ids.small_inputs = int(
            a < range_check_builtin.bound and (b - a) < range_check_builtin.bound)
    %}

     ```

* Add missing hints on whitelist [#1073](https://github.com/lambdaclass/cairo-vm/pull/1073):

    `BuiltinHintProcessor` now supports the following hints:

    ```python
        ids.is_250 = 1 if ids.addr < 2**250 else 0
    ```

    ```python
        # Verify the assumptions on the relationship between 2**250, ADDR_BOUND and PRIME.
        ADDR_BOUND = ids.ADDR_BOUND % PRIME
        assert (2**250 < ADDR_BOUND <= 2**251) and (2 * 2**250 < PRIME) and (
                ADDR_BOUND * 2 > PRIME), \
            'normalize_address() cannot be used with the current constants.'
        ids.is_small = 1 if ids.addr < ADDR_BOUND else 0
    ```

* Implement hint on ec_recover.json whitelist [#1038](https://github.com/lambdaclass/cairo-vm/pull/1038):

    `BuiltinHintProcessor` now supports the following hint:

    ```python
    %{
         value = k = product // m
    %}
    ```

* Implement hint on ec_recover.json whitelist [#1037](https://github.com/lambdaclass/cairo-vm/pull/1037):

    `BuiltinHintProcessor` now supports the following hint:

    ```python
    %{
        from starkware.cairo.common.cairo_secp.secp_utils import pack
        from starkware.python.math_utils import div_mod, safe_div

        a = pack(ids.a, PRIME)
        b = pack(ids.b, PRIME)
        product = a * b
        m = pack(ids.m, PRIME)

        value = res = product % m

    %}
    ```

* Implement hint for `starkware.cairo.common.cairo_keccak.keccak.finalize_keccak` as described by whitelist `starknet/security/whitelists/cairo_keccak.json` [#1041](https://github.com/lambdaclass/cairo-vm/pull/1041)

    `BuiltinHintProcessor` now supports the following hint:

    ```python
    %{
        # Add dummy pairs of input and output.
        _keccak_state_size_felts = int(ids.KECCAK_STATE_SIZE_FELTS)
        _block_size = int(ids.BLOCK_SIZE)
        assert 0 <= _keccak_state_size_felts < 100
        assert 0 <= _block_size < 1000
        inp = [0] * _keccak_state_size_felts
        padding = (inp + keccak_func(inp)) * _block_size
        segments.write_arg(ids.keccak_ptr_end, padding)
    %}
    ```

* Implement hint on ec_recover.json whitelist [#1036](https://github.com/lambdaclass/cairo-vm/pull/1036):

    `BuiltinHintProcessor` now supports the following hint:

    ```python

    %{
        from starkware.cairo.common.cairo_secp.secp_utils import pack
        from starkware.python.math_utils import div_mod, safe_div

        a = pack(ids.a, PRIME)
        b = pack(ids.b, PRIME)

        value = res = a - b
    %}

    ```

* Add missing hint on vrf.json lib [#1054](https://github.com/lambdaclass/cairo-vm/pull/1054):

    `BuiltinHintProcessor` now supports the following hint:

    ```python
        from starkware.cairo.common.cairo_secp.secp_utils import pack
        SECP_P = 2**255-19

        y = pack(ids.point.y, PRIME) % SECP_P
        # The modulo operation in python always returns a nonnegative number.
        value = (-y) % SECP_P
    ```

* Implement hint on ec_recover.json whitelist [#1032](https://github.com/lambdaclass/cairo-vm/pull/1032):

    `BuiltinHintProcessor` now supports the following hint:

    ```python
    %{
        from starkware.cairo.common.cairo_secp.secp_utils import pack
        from starkware.python.math_utils import div_mod, safe_div

        N = pack(ids.n, PRIME)
        x = pack(ids.x, PRIME) % N
        s = pack(ids.s, PRIME) % N,
        value = res = div_mod(x, s, N)
    %}
    ```

* Implement hints on field_arithmetic lib (Part 2) [#1004](https://github.com/lambdaclass/cairo-vm/pull/1004)

    `BuiltinHintProcessor` now supports the following hint:

    ```python
    %{
        from starkware.python.math_utils import div_mod

        def split(num: int, num_bits_shift: int, length: int):
            a = []
            for _ in range(length):
                a.append( num & ((1 << num_bits_shift) - 1) )
                num = num >> num_bits_shift
            return tuple(a)

        def pack(z, num_bits_shift: int) -> int:
            limbs = (z.d0, z.d1, z.d2)
            return sum(limb << (num_bits_shift * i) for i, limb in enumerate(limbs))

        a = pack(ids.a, num_bits_shift = 128)
        b = pack(ids.b, num_bits_shift = 128)
        p = pack(ids.p, num_bits_shift = 128)
        # For python3.8 and above the modular inverse can be computed as follows:
        # b_inverse_mod_p = pow(b, -1, p)
        # Instead we use the python3.7-friendly function div_mod from starkware.python.math_utils
        b_inverse_mod_p = div_mod(1, b, p)


        b_inverse_mod_p_split = split(b_inverse_mod_p, num_bits_shift=128, length=3)

        ids.b_inverse_mod_p.d0 = b_inverse_mod_p_split[0]
        ids.b_inverse_mod_p.d1 = b_inverse_mod_p_split[1]
        ids.b_inverse_mod_p.d2 = b_inverse_mod_p_split[2]
    %}
    ```

* Optimizations for hash builtin [#1029](https://github.com/lambdaclass/cairo-vm/pull/1029):
  * Track the verified addresses by offset in a `Vec<bool>` rather than storing the address in a `Vec<Relocatable>`

* Add missing hint on vrf.json whitelist [#1056](https://github.com/lambdaclass/cairo-vm/pull/1056):

    `BuiltinHintProcessor` now supports the following hint:

    ```python
    %{
        from starkware.python.math_utils import ec_double_slope
        from starkware.cairo.common.cairo_secp.secp_utils import pack
        SECP_P = 2**255-19

        # Compute the slope.
        x = pack(ids.point.x, PRIME)
        y = pack(ids.point.y, PRIME)
        value = slope = ec_double_slope(point=(x, y), alpha=42204101795669822316448953119945047945709099015225996174933988943478124189485, p=SECP_P)
    %}
    ```

* Add missing hint on vrf.json whitelist [#1035](https://github.com/lambdaclass/cairo-vm/pull/1035):

    `BuiltinHintProcessor` now supports the following hint:

    ```python
    %{
        from starkware.python.math_utils import line_slope
        from starkware.cairo.common.cairo_secp.secp_utils import pack
        SECP_P = 2**255-19
        # Compute the slope.
        x0 = pack(ids.point0.x, PRIME)
        y0 = pack(ids.point0.y, PRIME)
        x1 = pack(ids.point1.x, PRIME)
        y1 = pack(ids.point1.y, PRIME)
        value = slope = line_slope(point1=(x0, y0), point2=(x1, y1), p=SECP_P)
    %}
    ```

* Add missing hint on vrf.json whitelist [#1035](https://github.com/lambdaclass/cairo-vm/pull/1035):

    `BuiltinHintProcessor` now supports the following hint:

    ```python
    %{
        from starkware.cairo.common.cairo_secp.secp_utils import pack
        SECP_P = 2**255-19
        to_assert = pack(ids.val, PRIME)
        q, r = divmod(pack(ids.val, PRIME), SECP_P)
        assert r == 0, f"verify_zero: Invalid input {ids.val.d0, ids.val.d1, ids.val.d2}."
        ids.q = q % PRIME
    %}
    ```

* Add missing hint on vrf.json whitelist [#1000](https://github.com/lambdaclass/cairo-vm/pull/1000):

    `BuiltinHintProcessor` now supports the following hint:

    ```python
        def pack_512(u, num_bits_shift: int) -> int:
            limbs = (u.d0, u.d1, u.d2, u.d3)
            return sum(limb << (num_bits_shift * i) for i, limb in enumerate(limbs))

        x = pack_512(ids.x, num_bits_shift = 128)
        p = ids.p.low + (ids.p.high << 128)
        x_inverse_mod_p = pow(x,-1, p)

        x_inverse_mod_p_split = (x_inverse_mod_p & ((1 << 128) - 1), x_inverse_mod_p >> 128)

        ids.x_inverse_mod_p.low = x_inverse_mod_p_split[0]
        ids.x_inverse_mod_p.high = x_inverse_mod_p_split[1]
    ```

* BREAKING CHANGE: Fix `CairoRunner::get_memory_holes` [#1027](https://github.com/lambdaclass/cairo-vm/pull/1027):

  * Skip builtin segements when counting memory holes
  * Check amount of memory holes for all tests in cairo_run_test
  * Remove duplicated tests in cairo_run_test
  * BREAKING CHANGE: `MemorySegmentManager.get_memory_holes` now also receives the amount of builtins in the vm. Signature is now `pub fn get_memory_holes(&self, builtin_count: usize) -> Result<usize, MemoryError>`

* Add missing hints on cairo_secp lib [#1026](https://github.com/lambdaclass/cairo-vm/pull/1026):

    `BuiltinHintProcessor` now supports the following hints:

    ```python
    from starkware.cairo.common.cairo_secp.secp256r1_utils import SECP256R1_ALPHA as ALPHA
    ```
    and:

    ```python
    from starkware.cairo.common.cairo_secp.secp256r1_utils import SECP256R1_N as N
    ```

* Add missing hint on vrf.json lib [#1043](https://github.com/lambdaclass/cairo-vm/pull/1043):

    `BuiltinHintProcessor` now supports the following hint:

    ```python
        from starkware.python.math_utils import div_mod

        def split(a: int):
            return (a & ((1 << 128) - 1), a >> 128)

        def pack(z, num_bits_shift: int) -> int:
            limbs = (z.low, z.high)
            return sum(limb << (num_bits_shift * i) for i, limb in enumerate(limbs))

        a = pack(ids.a, 128)
        b = pack(ids.b, 128)
        p = pack(ids.p, 128)
        # For python3.8 and above the modular inverse can be computed as follows:
        # b_inverse_mod_p = pow(b, -1, p)
        # Instead we use the python3.7-friendly function div_mod from starkware.python.math_utils
        b_inverse_mod_p = div_mod(1, b, p)

        b_inverse_mod_p_split = split(b_inverse_mod_p)

        ids.b_inverse_mod_p.low = b_inverse_mod_p_split[0]
        ids.b_inverse_mod_p.high = b_inverse_mod_p_split[1]
    ```

* Add missing hints `NewHint#35` and `NewHint#36` [#975](https://github.com/lambdaclass/cairo-vm/issues/975)

    `BuiltinHintProcessor` now supports the following hint:

    ```python
    from starkware.cairo.common.cairo_secp.secp_utils import pack
    from starkware.cairo.common.math_utils import as_int
    from starkware.python.math_utils import div_mod, safe_div

    p = pack(ids.P, PRIME)
    x = pack(ids.x, PRIME) + as_int(ids.x.d3, PRIME) * ids.BASE ** 3 + as_int(ids.x.d4, PRIME) * ids.BASE ** 4
    y = pack(ids.y, PRIME)

    value = res = div_mod(x, y, p)
    ```

    ```python
    k = safe_div(res * y - x, p)
    value = k if k > 0 else 0 - k
    ids.flag = 1 if k > 0 else 0
    ```

* Add missing hint on cairo_secp lib [#1057](https://github.com/lambdaclass/cairo-vm/pull/1057):

    `BuiltinHintProcessor` now supports the following hint:

    ```python
        from starkware.cairo.common.cairo_secp.secp_utils import pack
        from starkware.python.math_utils import ec_double_slope

        # Compute the slope.
        x = pack(ids.point.x, PRIME)
        y = pack(ids.point.y, PRIME)
        value = slope = ec_double_slope(point=(x, y), alpha=ALPHA, p=SECP_P)
    ```

* Add missing hint on uint256_improvements lib [#1025](https://github.com/lambdaclass/cairo-vm/pull/1025):

    `BuiltinHintProcessor` now supports the following hint:

    ```python
        from starkware.python.math_utils import isqrt
        n = (ids.n.high << 128) + ids.n.low
        root = isqrt(n)
        assert 0 <= root < 2 ** 128
        ids.root = root
    ```

* Add missing hint on vrf.json lib [#1045](https://github.com/lambdaclass/cairo-vm/pull/1045):

    `BuiltinHintProcessor` now supports the following hint:

    ```python
        from starkware.python.math_utils import is_quad_residue, sqrt

        def split(a: int):
            return (a & ((1 << 128) - 1), a >> 128)

        def pack(z) -> int:
            return z.low + (z.high << 128)

        generator = pack(ids.generator)
        x = pack(ids.x)
        p = pack(ids.p)

        success_x = is_quad_residue(x, p)
        root_x = sqrt(x, p) if success_x else None
        success_gx = is_quad_residue(generator*x, p)
        root_gx = sqrt(generator*x, p) if success_gx else None

        # Check that one is 0 and the other is 1
        if x != 0:
            assert success_x + success_gx == 1

        # `None` means that no root was found, but we need to transform these into a felt no matter what
        if root_x == None:
            root_x = 0
        if root_gx == None:
            root_gx = 0
        ids.success_x = int(success_x)
        ids.success_gx = int(success_gx)
        split_root_x = split(root_x)
        # print('split root x', split_root_x)
        split_root_gx = split(root_gx)
        ids.sqrt_x.low = split_root_x[0]
        ids.sqrt_x.high = split_root_x[1]
        ids.sqrt_gx.low = split_root_gx[0]
        ids.sqrt_gx.high = split_root_gx[1]
    ```

* Add missing hint on uint256_improvements lib [#1024](https://github.com/lambdaclass/cairo-vm/pull/1024):

    `BuiltinHintProcessor` now supports the following hint:

    ```python
        res = ids.a + ids.b
        ids.carry = 1 if res >= ids.SHIFT else 0
    ```

* BREAKING CHANGE: move `Program::identifiers` to `SharedProgramData::identifiers` [#1023](https://github.com/lambdaclass/cairo-vm/pull/1023)
    * Optimizes `CairoRunner::new`, needed for sequencers and other workflows reusing the same `Program` instance across `CairoRunner`s
    * Breaking change: make all fields in `Program` and `SharedProgramData` `pub(crate)`, since we break by moving the field let's make it the last break for this struct
    * Add `Program::get_identifier(&self, id: &str) -> &Identifier` to get a single identifier by name

* Implement hints on field_arithmetic lib[#985](https://github.com/lambdaclass/cairo-vm/pull/983)

    `BuiltinHintProcessor` now supports the following hint:

    ```python
        %{
            from starkware.python.math_utils import is_quad_residue, sqrt

            def split(num: int, num_bits_shift: int = 128, length: int = 3):
                a = []
                for _ in range(length):
                    a.append( num & ((1 << num_bits_shift) - 1) )
                    num = num >> num_bits_shift
                return tuple(a)

            def pack(z, num_bits_shift: int = 128) -> int:
                limbs = (z.d0, z.d1, z.d2)
                return sum(limb << (num_bits_shift * i) for i, limb in enumerate(limbs))


            generator = pack(ids.generator)
            x = pack(ids.x)
            p = pack(ids.p)

            success_x = is_quad_residue(x, p)
            root_x = sqrt(x, p) if success_x else None

            success_gx = is_quad_residue(generator*x, p)
            root_gx = sqrt(generator*x, p) if success_gx else None

            # Check that one is 0 and the other is 1
            if x != 0:
                assert success_x + success_gx ==1

            # `None` means that no root was found, but we need to transform these into a felt no matter what
            if root_x == None:
                root_x = 0
            if root_gx == None:
                root_gx = 0
            ids.success_x = int(success_x)
            ids.success_gx = int(success_gx)
            split_root_x = split(root_x)
            split_root_gx = split(root_gx)
            ids.sqrt_x.d0 = split_root_x[0]
            ids.sqrt_x.d1 = split_root_x[1]
            ids.sqrt_x.d2 = split_root_x[2]
            ids.sqrt_gx.d0 = split_root_gx[0]
            ids.sqrt_gx.d1 = split_root_gx[1]
            ids.sqrt_gx.d2 = split_root_gx[2]
        %}
    ```

* Add missing hint on vrf.json lib [#1050](https://github.com/lambdaclass/cairo-vm/pull/1050):

    `BuiltinHintProcessor` now supports the following hint:

    ```python
        sum_low = ids.a.low + ids.b.low
        ids.carry_low = 1 if sum_low >= ids.SHIFT else 0
    ```

* Add missing hint on uint256_improvements lib [#1016](https://github.com/lambdaclass/cairo-vm/pull/1016):

    `BuiltinHintProcessor` now supports the following hint:

    ```python
        def split(num: int, num_bits_shift: int = 128, length: int = 2):
            a = []
            for _ in range(length):
                a.append( num & ((1 << num_bits_shift) - 1) )
                num = num >> num_bits_shift
            return tuple(a)

        def pack(z, num_bits_shift: int = 128) -> int:
            limbs = (z.low, z.high)
            return sum(limb << (num_bits_shift * i) for i, limb in enumerate(limbs))

        a = pack(ids.a)
        b = pack(ids.b)
        res = (a - b)%2**256
        res_split = split(res)
        ids.res.low = res_split[0]
        ids.res.high = res_split[1]
    ```

* Implement hint on vrf.json lib [#1049](https://github.com/lambdaclass/cairo-vm/pull/1049)

    `BuiltinHintProcessor` now supports the following hint:

    ```python
        def split(num: int, num_bits_shift: int, length: int):
            a = []
            for _ in range(length):
                a.append( num & ((1 << num_bits_shift) - 1) )
                num = num >> num_bits_shift
            return tuple(a)

        def pack(z, num_bits_shift: int) -> int:
            limbs = (z.d0, z.d1, z.d2)
            return sum(limb << (num_bits_shift * i) for i, limb in enumerate(limbs))

        def pack_extended(z, num_bits_shift: int) -> int:
            limbs = (z.d0, z.d1, z.d2, z.d3, z.d4, z.d5)
            return sum(limb << (num_bits_shift * i) for i, limb in enumerate(limbs))

        a = pack_extended(ids.a, num_bits_shift = 128)
        div = pack(ids.div, num_bits_shift = 128)

        quotient, remainder = divmod(a, div)

        quotient_split = split(quotient, num_bits_shift=128, length=6)

        ids.quotient.d0 = quotient_split[0]
        ids.quotient.d1 = quotient_split[1]
        ids.quotient.d2 = quotient_split[2]
        ids.quotient.d3 = quotient_split[3]
        ids.quotient.d4 = quotient_split[4]
        ids.quotient.d5 = quotient_split[5]

        remainder_split = split(remainder, num_bits_shift=128, length=3)
        ids.remainder.d0 = remainder_split[0]
        ids.remainder.d1 = remainder_split[1]
        ids.remainder.d2 = remainder_split[2]
    ```

    _Note: this hint is similar to the one in #983, but with some trailing whitespace removed_

* Add missing hint on vrf.json whitelist [#1030](https://github.com/lambdaclass/cairo-vm/pull/1030):

    `BuiltinHintProcessor` now supports the following hint:

    ```python
        def split(num: int, num_bits_shift: int, length: int):
            a = []
            for _ in range(length):
                a.append( num & ((1 << num_bits_shift) - 1) )
                num = num >> num_bits_shift
            return tuple(a)

        def pack(z, num_bits_shift: int) -> int:
            limbs = (z.low, z.high)
            return sum(limb << (num_bits_shift * i) for i, limb in enumerate(limbs))

        def pack_extended(z, num_bits_shift: int) -> int:
            limbs = (z.d0, z.d1, z.d2, z.d3)
            return sum(limb << (num_bits_shift * i) for i, limb in enumerate(limbs))

        x = pack_extended(ids.x, num_bits_shift = 128)
        div = pack(ids.div, num_bits_shift = 128)

        quotient, remainder = divmod(x, div)

        quotient_split = split(quotient, num_bits_shift=128, length=4)

        ids.quotient.d0 = quotient_split[0]
        ids.quotient.d1 = quotient_split[1]
        ids.quotient.d2 = quotient_split[2]
        ids.quotient.d3 = quotient_split[3]

        remainder_split = split(remainder, num_bits_shift=128, length=2)
        ids.remainder.low = remainder_split[0]
        ids.remainder.high = remainder_split[1]
    ```

* Add method `Program::data_len(&self) -> usize` to get the number of data cells in a given program [#1022](https://github.com/lambdaclass/cairo-vm/pull/1022)

* Add missing hint on uint256_improvements lib [#1013](https://github.com/lambdaclass/cairo-vm/pull/1013):

    `BuiltinHintProcessor` now supports the following hint:

    ```python
        a = (ids.a.high << 128) + ids.a.low
        div = (ids.div.b23 << 128) + ids.div.b01
        quotient, remainder = divmod(a, div)

        ids.quotient.low = quotient & ((1 << 128) - 1)
        ids.quotient.high = quotient >> 128
        ids.remainder.low = remainder & ((1 << 128) - 1)
        ids.remainder.high = remainder >> 128
    ```

* Add missing hint on cairo_secp lib [#1010](https://github.com/lambdaclass/cairo-vm/pull/1010):

    `BuiltinHintProcessor` now supports the following hint:

    ```python
        memory[ap] = int(x == 0)
    ```

* Implement hint on `get_felt_bitlength` [#993](https://github.com/lambdaclass/cairo-vm/pull/993)

  `BuiltinHintProcessor` now supports the following hint:
  ```python
  x = ids.x
  ids.bit_length = x.bit_length()
  ```
  Used by the [`Garaga` library function `get_felt_bitlength`](https://github.com/keep-starknet-strange/garaga/blob/249f8a372126b3a839f9c1e1080ea8c6f9374c0c/src/utils.cairo#L54)

* Add missing hint on cairo_secp lib [#1009](https://github.com/lambdaclass/cairo-vm/pull/1009):

    `BuiltinHintProcessor` now supports the following hint:

    ```python
        ids.dibit = ((ids.scalar_u >> ids.m) & 1) + 2 * ((ids.scalar_v >> ids.m) & 1)
    ```

* Add getters to read properties of a `Program` [#1017](https://github.com/lambdaclass/cairo-vm/pull/1017):
  * `prime(&self) -> &str`: get the prime associated to data in hex representation
  * `iter_data(&self) -> Iterator<Item = &MaybeRelocatable>`: get an iterator over all elements in the program data
  * `iter_builtins(&self) -> Iterator<Item = &BuiltinName>`: get an iterator over the names of required builtins

* Add missing hint on cairo_secp lib [#1008](https://github.com/lambdaclass/cairo-vm/pull/1008):

    `BuiltinHintProcessor` now supports the following hint:

    ```python
        ids.len_hi = max(ids.scalar_u.d2.bit_length(), ids.scalar_v.d2.bit_length())-1
    ```

* Update `starknet-crypto` to version `0.4.3` [#1011](https://github.com/lambdaclass/cairo-vm/pull/1011)
  * The new version carries an 85% reduction in execution time for ECDSA signature verification

* BREAKING CHANGE: refactor `Program` to optimize `Program::clone` [#999](https://github.com/lambdaclass/cairo-vm/pull/999)

    * Breaking change: many fields that were (unnecessarily) public become hidden by the refactor.

* BREAKING CHANGE: Add _builtin suffix to builtin names e.g.: output -> output_builtin [#1005](https://github.com/lambdaclass/cairo-vm/pull/1005)

* Implement hint on uint384_extension lib [#983](https://github.com/lambdaclass/cairo-vm/pull/983)

    `BuiltinHintProcessor` now supports the following hint:

    ```python
        def split(num: int, num_bits_shift: int, length: int):
            a = []
            for _ in range(length):
                a.append( num & ((1 << num_bits_shift) - 1) )
                num = num >> num_bits_shift
            return tuple(a)

        def pack(z, num_bits_shift: int) -> int:
            limbs = (z.d0, z.d1, z.d2)
            return sum(limb << (num_bits_shift * i) for i, limb in enumerate(limbs))

        def pack_extended(z, num_bits_shift: int) -> int:
            limbs = (z.d0, z.d1, z.d2, z.d3, z.d4, z.d5)
            return sum(limb << (num_bits_shift * i) for i, limb in enumerate(limbs))

        a = pack_extended(ids.a, num_bits_shift = 128)
        div = pack(ids.div, num_bits_shift = 128)

        quotient, remainder = divmod(a, div)

        quotient_split = split(quotient, num_bits_shift=128, length=6)

        ids.quotient.d0 = quotient_split[0]
        ids.quotient.d1 = quotient_split[1]
        ids.quotient.d2 = quotient_split[2]
        ids.quotient.d3 = quotient_split[3]
        ids.quotient.d4 = quotient_split[4]
        ids.quotient.d5 = quotient_split[5]

        remainder_split = split(remainder, num_bits_shift=128, length=3)
        ids.remainder.d0 = remainder_split[0]
        ids.remainder.d1 = remainder_split[1]
        ids.remainder.d2 = remainder_split[2]
    ```

* BREAKING CHANGE: optimization for instruction decoding [#942](https://github.com/lambdaclass/cairo-vm/pull/942):
    * Avoids copying immediate arguments to the `Instruction` structure, as they get inferred from the offset anyway
    * Breaking: removal of the field `Instruction::imm`

* Add missing `\n` character in traceback string [#997](https://github.com/lambdaclass/cairo-vm/pull/997)
    * BugFix: Add missing `\n` character after traceback lines when the filename is missing ("Unknown Location")

* 0.11 Support
    * Add missing hints [#1014](https://github.com/lambdaclass/cairo-vm/pull/1014):
        `BuiltinHintProcessor` now supports the following hints:
        ```python
            from starkware.cairo.common.cairo_secp.secp256r1_utils import SECP256R1_P as SECP_P
        ```
        and:
        ```python
            from starkware.cairo.common.cairo_secp.secp_utils import pack
            from starkware.python.math_utils import line_slope

            # Compute the slope.
            x0 = pack(ids.point0.x, PRIME)
            y0 = pack(ids.point0.y, PRIME)
            x1 = pack(ids.point1.x, PRIME)
            y1 = pack(ids.point1.y, PRIME)
            value = slope = line_slope(point1=(x0, y0), point2=(x1, y1), p=SECP_P)
        ```
    * Add missing hints on cairo_secp lib [#991](https://github.com/lambdaclass/cairo-vm/pull/991):
        `BuiltinHintProcessor` now supports the following hints:
        ```python
        from starkware.cairo.common.cairo_secp.secp_utils import pack
        from starkware.python.math_utils import div_mod, safe_div

        N = 0xfffffffffffffffffffffffffffffffebaaedce6af48a03bbfd25e8cd0364141
        x = pack(ids.x, PRIME) % N
        s = pack(ids.s, PRIME) % N
        value = res = div_mod(x, s, N)
        ```
        and:
        ```python
        value = k = safe_div(res * s - x, N)
        ```
    * Layouts update [#874](https://github.com/lambdaclass/cairo-vm/pull/874)
    * Keccak builtin updated [#873](https://github.com/lambdaclass/cairo-vm/pull/873), [#883](https://github.com/lambdaclass/cairo-vm/pull/883)
    * Changes to `ec_op` [#876](https://github.com/lambdaclass/cairo-vm/pull/876)
    * Poseidon builtin [#875](https://github.com/lambdaclass/cairo-vm/pull/875)
    * Renamed Felt to Felt252 [#899](https://github.com/lambdaclass/cairo-vm/pull/899)
    * Added SegmentArenaBuiltinRunner [#913](https://github.com/lambdaclass/cairo-vm/pull/913)
    * Added `program_segment_size` argument to `verify_secure_runner` & `run_from_entrypoint` [#928](https://github.com/lambdaclass/cairo-vm/pull/928)
    * Added dynamic layout [#879](https://github.com/lambdaclass/cairo-vm/pull/879)
    * `get_segment_size` was exposed [#934](https://github.com/lambdaclass/cairo-vm/pull/934)

* Add missing hint on cairo_secp lib [#1006](https://github.com/lambdaclass/cairo-vm/pull/1006):

    `BuiltinHintProcessor` now supports the following hint:

    ```python
        ids.quad_bit = (
            8 * ((ids.scalar_v >> ids.m) & 1)
            + 4 * ((ids.scalar_u >> ids.m) & 1)
            + 2 * ((ids.scalar_v >> (ids.m - 1)) & 1)
            + ((ids.scalar_u >> (ids.m - 1)) & 1)
        )
    ```

* Add missing hint on cairo_secp lib [#1003](https://github.com/lambdaclass/cairo-vm/pull/1003):

    `BuiltinHintProcessor` now supports the following hint:

    ```python
        from starkware.cairo.common.cairo_secp.secp_utils import pack

        x = pack(ids.x, PRIME) % SECP_P
    ```

* Add missing hint on cairo_secp lib [#996](https://github.com/lambdaclass/cairo-vm/pull/996):

    `BuiltinHintProcessor` now supports the following hint:

    ```python
        from starkware.python.math_utils import div_mod
        value = x_inv = div_mod(1, x, SECP_P)
    ```

* Add missing hints on cairo_secp lib [#994](https://github.com/lambdaclass/cairo-vm/pull/994):

    `BuiltinHintProcessor` now supports the following hints:

    ```python
        from starkware.cairo.common.cairo_secp.secp_utils import pack
        from starkware.python.math_utils import div_mod, safe_div

        a = pack(ids.a, PRIME)
        b = pack(ids.b, PRIME)
        value = res = div_mod(a, b, N)
    ```

    ```python
        value = k_plus_one = safe_div(res * b - a, N) + 1
    ```

* Add missing hint on cairo_secp lib [#992](https://github.com/lambdaclass/cairo-vm/pull/992):

    `BuiltinHintProcessor` now supports the following hint:

    ```python
        from starkware.cairo.common.cairo_secp.secp_utils import pack

        q, r = divmod(pack(ids.val, PRIME), SECP_P)
        assert r == 0, f"verify_zero: Invalid input {ids.val.d0, ids.val.d1, ids.val.d2}."
        ids.q = q % PRIME
    ```

* Add missing hint on cairo_secp lib [#990](https://github.com/lambdaclass/cairo-vm/pull/990):

    `BuiltinHintProcessor` now supports the following hint:

    ```python
        from starkware.cairo.common.cairo_secp.secp_utils import pack

        slope = pack(ids.slope, PRIME)
        x = pack(ids.point.x, PRIME)
        y = pack(ids.point.y, PRIME)

        value = new_x = (pow(slope, 2, SECP_P) - 2 * x) % SECP_P
    ```

* Add missing hint on cairo_secp lib [#989](https://github.com/lambdaclass/cairo-vm/pull/989):

    `BuiltinHintProcessor` now supports the following hint:

    ```python
        from starkware.cairo.common.cairo_secp.secp_utils import SECP_P
        q, r = divmod(pack(ids.val, PRIME), SECP_P)
        assert r == 0, f"verify_zero: Invalid input {ids.val.d0, ids.val.d1, ids.val.d2}."
        ids.q = q % PRIME
    ```

* Add missing hint on cairo_secp lib [#986](https://github.com/lambdaclass/cairo-vm/pull/986):

    `BuiltinHintProcessor` now supports the following hint:

    ```python
        from starkware.cairo.common.cairo_secp.secp_utils import SECP_P, pack
        from starkware.python.math_utils import div_mod

        # Compute the slope.
        x = pack(ids.pt.x, PRIME)
        y = pack(ids.pt.y, PRIME)
        value = slope = div_mod(3 * x ** 2, 2 * y, SECP_P)
    ```

* Add missing hint on cairo_secp lib [#984](https://github.com/lambdaclass/cairo-vm/pull/984):

    `BuiltinHintProcessor` now supports the following hint:

    ```python
        from starkware.cairo.common.cairo_secp.secp_utils import SECP_P, pack
        from starkware.python.math_utils import div_mod

        # Compute the slope.
        x0 = pack(ids.pt0.x, PRIME)
        y0 = pack(ids.pt0.y, PRIME)
        x1 = pack(ids.pt1.x, PRIME)
        y1 = pack(ids.pt1.y, PRIME)
        value = slope = div_mod(y0 - y1, x0 - x1, SECP_P)
    ```

* Implement hints on uint384 lib (Part 2) [#971](https://github.com/lambdaclass/cairo-vm/pull/971)

    `BuiltinHintProcessor` now supports the following hint:

    ```python
        memory[ap] = 1 if 0 <= (ids.a.d2 % PRIME) < 2 ** 127 else 0
    ```

 * Add alternative hint code for hint on _block_permutation used by 0.10.3 whitelist [#958](https://github.com/lambdaclass/cairo-vm/pull/958)

     `BuiltinHintProcessor` now supports the following hint:

    ```python
        from starkware.cairo.common.keccak_utils.keccak_utils import keccak_func
        _keccak_state_size_felts = int(ids.KECCAK_STATE_SIZE_FELTS)
        assert 0 <= _keccak_state_size_felts < 100

        output_values = keccak_func(memory.get_range(
            ids.keccak_ptr - _keccak_state_size_felts, _keccak_state_size_felts))
        segments.write_arg(ids.keccak_ptr, output_values)
    ```

* Make  hints code `src/hint_processor/builtin_hint_processor/hint_code.rs` public [#988](https://github.com/lambdaclass/cairo-vm/pull/988)

* Implement hints on uint384 lib (Part 1) [#960](https://github.com/lambdaclass/cairo-vm/pull/960)

    `BuiltinHintProcessor` now supports the following hints:

    ```python
        def split(num: int, num_bits_shift: int, length: int):
        a = []
        for _ in range(length):
            a.append( num & ((1 << num_bits_shift) - 1) )
            num = num >> num_bits_shift
        return tuple(a)

        def pack(z, num_bits_shift: int) -> int:
            limbs = (z.d0, z.d1, z.d2)
            return sum(limb << (num_bits_shift * i) for i, limb in enumerate(limbs))

        a = pack(ids.a, num_bits_shift = 128)
        div = pack(ids.div, num_bits_shift = 128)
        quotient, remainder = divmod(a, div)

        quotient_split = split(quotient, num_bits_shift=128, length=3)
        assert len(quotient_split) == 3

        ids.quotient.d0 = quotient_split[0]
        ids.quotient.d1 = quotient_split[1]
        ids.quotient.d2 = quotient_split[2]

        remainder_split = split(remainder, num_bits_shift=128, length=3)
        ids.remainder.d0 = remainder_split[0]
        ids.remainder.d1 = remainder_split[1]
        ids.remainder.d2 = remainder_split[2]
    ```

    ```python
        ids.low = ids.a & ((1<<128) - 1)
        ids.high = ids.a >> 128
    ```

    ```python
            sum_d0 = ids.a.d0 + ids.b.d0
        ids.carry_d0 = 1 if sum_d0 >= ids.SHIFT else 0
        sum_d1 = ids.a.d1 + ids.b.d1 + ids.carry_d0
        ids.carry_d1 = 1 if sum_d1 >= ids.SHIFT else 0
        sum_d2 = ids.a.d2 + ids.b.d2 + ids.carry_d1
        ids.carry_d2 = 1 if sum_d2 >= ids.SHIFT else 0
    ```

    ```python
        from starkware.python.math_utils import isqrt

        def split(num: int, num_bits_shift: int, length: int):
            a = []
            for _ in range(length):
                a.append( num & ((1 << num_bits_shift) - 1) )
                num = num >> num_bits_shift
            return tuple(a)

        def pack(z, num_bits_shift: int) -> int:
            limbs = (z.d0, z.d1, z.d2)
            return sum(limb << (num_bits_shift * i) for i, limb in enumerate(limbs))

        a = pack(ids.a, num_bits_shift=128)
        root = isqrt(a)
        assert 0 <= root < 2 ** 192
        root_split = split(root, num_bits_shift=128, length=3)
        ids.root.d0 = root_split[0]
        ids.root.d1 = root_split[1]
        ids.root.d2 = root_split[2]
    ```

* Re-export the `cairo-felt` crate as `cairo_vm::felt` [#981](https://github.com/lambdaclass/cairo-vm/pull/981)
  * Removes the need of explicitly importing `cairo-felt` in downstream projects
  and helps ensure there is no version mismatch caused by that

* Implement hint on `uint256_mul_div_mod`[#957](https://github.com/lambdaclass/cairo-vm/pull/957)

    `BuiltinHintProcessor` now supports the following hint:

    ```python
    a = (ids.a.high << 128) + ids.a.low
    b = (ids.b.high << 128) + ids.b.low
    div = (ids.div.high << 128) + ids.div.low
    quotient, remainder = divmod(a * b, div)

    ids.quotient_low.low = quotient & ((1 << 128) - 1)
    ids.quotient_low.high = (quotient >> 128) & ((1 << 128) - 1)
    ids.quotient_high.low = (quotient >> 256) & ((1 << 128) - 1)
    ids.quotient_high.high = quotient >> 384
    ids.remainder.low = remainder & ((1 << 128) - 1)
    ids.remainder.high = remainder >> 128"
    ```

    Used by the common library function `uint256_mul_div_mod`

#### [0.3.0-rc1] - 2023-04-13
* Derive Deserialize for ExecutionResources [#922](https://github.com/lambdaclass/cairo-vm/pull/922)
* Remove builtin names from VirtualMachine.builtin_runners [#921](https://github.com/lambdaclass/cairo-vm/pull/921)
* Implemented hints on common/ec.cairo [#888](https://github.com/lambdaclass/cairo-vm/pull/888)
* Changed `Memory.insert` argument types [#902](https://github.com/lambdaclass/cairo-vm/pull/902)
* feat: implemented `Deserialize` on Program by changing builtins field type to enum [#896](https://github.com/lambdaclass/cairo-vm/pull/896)
* Effective size computation from the VM exposed [#887](https://github.com/lambdaclass/cairo-vm/pull/887)
* Wasm32 Support! [#828](https://github.com/lambdaclass/cairo-vm/pull/828), [#893](https://github.com/lambdaclass/cairo-vm/pull/893)
* `MathError` added for math operation [#855](https://github.com/lambdaclass/cairo-vm/pull/855)
* Check for overflows in relocatable operations [#859](https://github.com/lambdaclass/cairo-vm/pull/859)
* Use `Relocatable` instead of `&MaybeRelocatable` in `load_data` and `get_range`[#860](https://github.com/lambdaclass/cairo-vm/pull/860) [#867](https://github.com/lambdaclass/cairo-vm/pull/867)
* Memory-related errors moved to `MemoryError` [#854](https://github.com/lambdaclass/cairo-vm/pull/854)
    * Removed unused error variants
    * Moved memory-related error variants to `MemoryError`
    * Changed memory getters to return `MemoryError` instead of `VirtualMachineError`
    * Changed all memory-related errors in hint from `HintError::Internal(VmError::...` to `HintError::Memory(MemoryError::...`
* feat: Builder pattern for `VirtualMachine` [#820](https://github.com/lambdaclass/cairo-vm/pull/820)
* Simplified `Memory::get` return type to `Option` [#852](https://github.com/lambdaclass/cairo-vm/pull/852)
* Improved idenitifier variable error handling [#851](https://github.com/lambdaclass/cairo-vm/pull/851)
* `CairoRunner::write_output` now prints missing and relocatable values [#853](https://github.com/lambdaclass/cairo-vm/pull/853)
* `VirtualMachineError::FailedToComputeOperands` error message expanded [#848](https://github.com/lambdaclass/cairo-vm/pull/848)
* Builtin names made public [#849](https://github.com/lambdaclass/cairo-vm/pull/849)
* `secure_run` flag moved to `CairoRunConfig` struct [#832](https://github.com/lambdaclass/cairo-vm/pull/832)
* `vm_core` error types revised and iimplemented `AddAssign` for `Relocatable` [#837](https://github.com/lambdaclass/cairo-vm/pull/837)
* `to_bigint` and `to_biguint` deprecated [#757](https://github.com/lambdaclass/cairo-vm/pull/757)
* `Memory` moved into `MemorySegmentManager` [#830](https://github.com/lambdaclass/cairo-vm/pull/830)
    * To reduce the complexity of the VM's memory and enforce proper usage (as the memory and its segment manager are now a "unified" entity)
    * Removed `memory` field from `VirtualMachine`
    * Added `memory` field to `MemorySegmentManager`
    * Removed `Memory` argument from methods where `MemorySegmentManager` is also an argument
    * Added test macro `segments` (an extension of the `memory` macro)
* `Display` trait added to Memory struct [#812](https://github.com/lambdaclass/cairo-vm/pull/812)
* feat: Extensible VirtualMachineError and removed PartialEq trait [#783](https://github.com/lambdaclass/cairo-vm/pull/783)
    * `VirtualMachineError::Other(anyhow::Error)` was added to allow to returning custom errors when using `cairo-vm`
    * The `PartialEq` trait was removed from the `VirtualMachineError` enum
* VM hooks added as a conditional feature [#761](https://github.com/lambdaclass/cairo-vm/pull/761)
    * Cairo-vm based testing tools such as cairo-foundry or those built by FuzzingLabs need access to the state of the VM at specific points during the execution.
    * This PR adds the possibility for users of the cairo-vm lib to execute their custom additional code during the program execution.
    * The Rust "feature" mechanism was used in order to guarantee that this ability is only available when the lib user needs it, and is not compiled when it's not required.
    * Three hooks were created:
        * before the first step
        * before each step
        * after each step
* ExecutionResource operations: add and substract [#774](https://github.com/lambdaclass/cairo-vm/pull/774), multiplication [#908](https://github.com/lambdaclass/cairo-vm/pull/908) , and `AddAssign` [#914](https://github.com/lambdaclass/cairo-vm/pull/914)

* Move `Memory` into `MemorySegmentManager` [#830](https://github.com/lambdaclass/cairo-vm/pull/830)
    * Structural changes:
        * Remove `memory: Memory` field from `VirtualMachine`
        * Add `memory: Memory` field to `MemorySegmentManager`
    * As a result of this, multiple public methods' signatures changed:
        * `BuiltinRunner` (and its inner enum types):
            * `initialize_segments(&mut self, segments: &mut MemorySegmentManager, memory: &mut Memory)` -> `initialize_segments(&mut self, segments: &mut MemorySegmentManager)`
            * `final_stack(&mut self, segments: &MemorySegmentManager, memory: &Memory, stack_pointer: Relocatable) -> Result<Relocatable, RunnerError>` -> `final_stack(&mut self, segments: &MemorySegmentManager, stack_pointer: Relocatable) -> Result<Relocatable, RunnerError>`
        * `MemorySegmentManager`
            * `add(&mut self, memory: &mut Memory) -> Relocatable` -> `add(&mut self) -> Relocatable`
            * `add_temporary_segment(&mut self, memory: &mut Memory) -> Relocatable` -> `add_temporary_segment(&mut self) -> Relocatable`
            * `load_data(&mut self, memory: &mut Memory, ptr: &MaybeRelocatable, data: &Vec<MaybeRelocatable>) -> Result<MaybeRelocatable, MemoryError>` -> `load_data(&mut self, ptr: &MaybeRelocatable, data: &Vec<MaybeRelocatable>) -> Result<MaybeRelocatable, MemoryError>`
            * `compute_effective_sizes(&mut self, memory: &Memory) -> &Vec<usize>` -> `compute_effective_sizes(&mut self) -> &Vec<usize>`
            * `gen_arg(&mut self, arg: &dyn Any, memory: &mut Memory) -> Result<MaybeRelocatable, VirtualMachineError>` -> `gen_arg(&mut self, arg: &dyn Any) -> Result<MaybeRelocatable, VirtualMachineError>`
            * `gen_cairo_arg(&mut self, arg: &CairoArg, memory: &mut Memory) -> Result<MaybeRelocatable, VirtualMachineError>` -> `gen_cairo_arg(&mut self, arg: &CairoArg) -> Result<MaybeRelocatable, VirtualMachineError>`
            * `write_arg(&mut self, memory: &mut Memory, ptr: &Relocatable, arg: &dyn Any) -> Result<MaybeRelocatable, MemoryError>` -> `write_arg(&mut self, ptr: &Relocatable, arg: &dyn Any) -> Result<MaybeRelocatable, MemoryError>`

* Refactor `Memory::relocate memory` [#784](https://github.com/lambdaclass/cairo-vm/pull/784)
    * Bugfixes:
        * `Memory::relocate_memory` now moves data in the temporary memory relocated by a relocation rule to the real memory
    * Aditional Notes:
        * When relocating temporary memory produces clashes with pre-existing values in the real memory, an InconsistentMemory error is returned instead of keeping the last inserted value. This differs from the original implementation.

* Restrict addresses to Relocatable + fix some error variants used in signature.rs [#792](https://github.com/lambdaclass/cairo-vm/pull/792)
    * Public Api Changes:
        * Change `ValidationRule` inner type to `Box<dyn Fn(&Memory, &Relocatable) -> Result<Vec<Relocatable>, MemoryError>>`.
        * Change `validated_addresses` field of `Memory` to `HashSet<Relocatable>`.
        * Change `validate_memory_cell(&mut self, address: &MaybeRelocatable) -> Result<(), MemoryError>` to `validate_memory_cell(&mut self, addr: &Relocatable) -> Result<(), MemoryError>`.

* Add `VmException` to `CairoRunner::run_from_entrypoint`[#775](https://github.com/lambdaclass/cairo-vm/pull/775)
    * Public Api Changes:
        * Change error return type of `CairoRunner::run_from_entrypoint` to `CairoRunError`.
        * Convert `VirtualMachineError`s outputed during the vm run to `VmException` in `CairoRunner::run_from_entrypoint`.
        * Make `VmException` fields public

* Fix `BuiltinRunner::final_stack` and remove quick fix [#778](https://github.com/lambdaclass/cairo-vm/pull/778)
    * Public Api changes:
        * Various changes to public `BuiltinRunner` method's signatures:
            * `final_stack(&self, vm: &VirtualMachine, pointer: Relocatable) -> Result<(Relocatable, usize), RunnerError>` to `final_stack(&mut self, segments: &MemorySegmentManager, memory: &Memory, pointer: Relocatable) -> Result<Relocatable,RunnerError>`.
            * `get_used_cells(&self, vm: &VirtualMachine) -> Result<usize, MemoryError>` to  `get_used_cells(&self, segments: &MemorySegmentManager) -> Result<usize, MemoryError>`.
            * `get_used_instances(&self, vm: &VirtualMachine) -> Result<usize, MemoryError>` to `get_used_instances(&self, segments: &MemorySegmentManager) -> Result<usize, MemoryError>`.
    * Bugfixes:
        * `BuiltinRunner::final_stack` now updates the builtin's stop_ptr instead of returning it. This replaces the bugfix on PR #768.

#### [0.1.3] - 2023-01-26
* Add secure_run flag + integrate verify_secure_runner into cairo-run [#771](https://github.com/lambdaclass/cairo-vm/pull/777)
    * Public Api changes:
        * Add command_line argument `secure_run`
        * Add argument `secure_run: Option<bool>` to `cairo_run`
        * `verify_secure_runner` is now called inside `cairo-run` when `secure_run` is set to true or when it not set and the run is not on `proof_mode`
    * Bugfixes:
        * `EcOpBuiltinRunner::deduce_memory_cell` now checks that both points are on the curve instead of only the first one
        * `EcOpBuiltinRunner::deduce_memory_cell` now returns the values of the point coordinates instead of the indices when a `PointNotOnCurve` error is returned

* Refactor `Refactor verify_secure_runner` [#768](https://github.com/lambdaclass/cairo-vm/pull/768)
    * Public Api changes:
        * Remove builtin name from the return value of `BuiltinRunner::get_memory_segment_addresses`
        * Simplify the return value of `CairoRunner::get_builtin_segments_info` to `Vec<(usize, usize)>`
        * CairoRunner::read_return_values now receives a mutable reference to VirtualMachine
    * Bugfixes:
        * CairoRunner::read_return_values now updates the `stop_ptr` of each builtin after calling `BuiltinRunner::final_stack`

* Use CairoArg enum instead of Any in CairoRunner::run_from_entrypoint [#686](https://github.com/lambdaclass/cairo-vm/pull/686)
    * Public Api changes:
        * Remove `Result` from `MaybeRelocatable::mod_floor`, it now returns a `MaybeRelocatable`
        * Add struct `CairoArg`
        * Change `arg` argument of `CairoRunner::run_from_entrypoint` from `Vec<&dyn Any>` to `&[&CairoArg]`
        * Remove argument `typed_args` from `CairoRunner::run_from_entrypoint`
        * Remove no longer used method `gen_typed_arg` from `VirtualMachine` & `MemorySegmentManager`
        * Add methods `MemorySegmentManager::gen_cairo_arg` & `MemorySegmentManager::write_simple_args` as typed counterparts to `MemorySegmentManager::gen_arg` & `MemorySegmentManager::write_arg`

#### [0.1.1] - 2023-01-11

* Add input file contents to traceback [#666](https://github.com/lambdaclass/cairo-vm/pull/666/files)
    * Public Api changes:
        * `VirtualMachineError` enum variants containing `MaybeRelocatable` and/or `Relocatable` values now use the `Display` format instead of `Debug` in their `Display` implementation
        * `get_traceback` now adds the source code line to each traceback entry
* Use hint location instead of instruction location when building VmExceptions from hint failure [#673](https://github.com/lambdaclass/cairo-vm/pull/673/files)
    * Public Api changes:
        * `hints` field added to `InstructionLocation`
        * `Program.instruction_locations` type changed from `Option<HashMap<usize, Location>>` to `Option<HashMap<usize, InstructionLocation>>`
        * `VirtualMachineError`s produced by `HintProcessor::execute_hint()` will be wrapped in a `VirtualMachineError::Hint` error containing their hint_index
        * `get_location()` now receives an an optional usize value `hint_index`, used to obtain hint locations
* Default implementation of compile_hint [#680](https://github.com/lambdaclass/cairo-vm/pull/680)
    * Internal changes:
        * Make the `compile_hint` implementation which was in the `BuiltinHintProcessor` the default implementation in the trait.
* Add new error type `HintError` [#676](https://github.com/lambdaclass/cairo-vm/pull/676)
    * Public Api changes:
        * `HintProcessor::execute_hint()` now returns a `HintError` instead of a `VirtualMachineError`
        * Helper functions on `hint_processor_utils.rs` now return a `HintError`
* Change the Dictionary used in dict hints to store MaybeRelocatable instead of BigInt [#687](https://github.com/lambdaclass/cairo-vm/pull/687)
    * Public Api changes:
        * `DictManager`, its dictionaries, and all dict module hints implemented in rust now use `MaybeRelocatable` for keys and values instead of `BigInt`
        * Add helper functions that allow extracting ids variables as `MaybeRelocatable`: `get_maybe_relocatable_from_var_name` & `get_maybe_relocatable_from_reference`
        * Change inner value type of dict-related `HintError` variants to `MaybeRelocatable`

* Implement `substitute_error_message_attribute_references` [#689] (https://github.com/lambdaclass/cairo-vm/pull/689)
    * Public Api changes:
        * Remove `error_message_attributes` field from `VirtualMachine`, and `VirtualMachine::new`
        * Add `flow_tracking_data` field to `Attribute`
        * `get_error_attr_value` now replaces the references in the error message with the corresponding cairo values.
        * Remove duplicated handling of error attribute messages leading to duplicated into in the final error display.
* Fix multiplicative inverse bug [#697](https://github.com/lambdaclass/cairo-vm/pull/697) [#698](https://github.com/lambdaclass/cairo-vm/pull/698). The VM was using integer division rather than prime field inverse when deducing `op0` or `op1` for the multiplication opcode

#### [0.1.0] - 2022-12-30
* Add traceback to VmException [#657](https://github.com/lambdaclass/cairo-vm/pull/657)
    * Public API changes:
        * `traceback` field added to `VmException` struct
        * `pub fn from_vm_error(runner: &CairoRunner, error: VirtualMachineError, pc: usize) -> Self` is now `pub fn from_vm_error(runner: &CairoRunner, vm: &VirtualMachine, error: VirtualMachineError) -> Self`
        * `pub fn get_location(pc: &usize, runner: &CairoRunner) -> Option<Location>` is now `pub fn get_location(pc: usize, runner: &CairoRunner) -> Option<Location>`
        * `pub fn decode_instruction(encoded_instr: i64, mut imm: Option<BigInt>) -> Result<instruction::Instruction, VirtualMachineError>` is now `pub fn decode_instruction(encoded_instr: i64, mut imm: Option<&BigInt>) -> Result<instruction::Instruction, VirtualMachineError>`
        * `VmException` fields' string format now mirrors their cairo-lang counterparts.<|MERGE_RESOLUTION|>--- conflicted
+++ resolved
@@ -2,15 +2,13 @@
 
 #### Upcoming Changes
 
-<<<<<<< HEAD
 * feat: Implement a CLI to run cairo programs [#1370](https://github.com/lambdaclass/cairo-vm/pull/1370)
-=======
+
 * fix: Remove Deserialize derive from CairoPie and fix Serialize implementation to match Python's [#1444](https://github.com/lambdaclass/cairo-vm/pull/1444)
 
 * fix: ec_recover hints no longer panic when divisor is 0 [#1433](https://github.com/lambdaclass/cairo-vm/pull/1433)
 
 * feat: Implement the Serialize and Deserialize traits for the CairoPie struct [#1438](https://github.com/lambdaclass/cairo-vm/pull/1438)
->>>>>>> 8d711e13
 
 * fix: Using UINT256_HINT no longer panics when b is greater than 2^256 [#1430](https://github.com/lambdaclass/cairo-vm/pull/1430)
 
