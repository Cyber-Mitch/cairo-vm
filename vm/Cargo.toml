--- conflicted
+++ resolved
@@ -26,14 +26,6 @@
     "dep:ark-ff",
     "dep:ark-std",
 ]
-<<<<<<< HEAD
-=======
-arbitrary = ["dep:arbitrary", "felt/arbitrary", "felt/std", "std"]
-lambdaworks-felt = ["felt/lambdaworks-felt"]
-# Allows extending the set of hints for the current vm run from within a hint.
-# For a usage example checkout vm/src/tests/run_deprecated_contract_class_simplified.rs
-extensive_hints = []
->>>>>>> 8a2ef24c
 
 # Note that these features are not retro-compatible with the cairo Python VM.
 test_utils = [
@@ -44,6 +36,9 @@
 skip_next_instruction_hint = []
 hooks = []
 arbitrary = ["dep:arbitrary", "std", "starknet-types-core/arbitrary", "starknet-types-core/std"]
+# Allows extending the set of hints for the current vm run from within a hint.
+# For a usage example checkout vm/src/tests/run_deprecated_contract_class_simplified.rs
+extensive_hints = []
 print = ["std"]
 
 [dependencies]
