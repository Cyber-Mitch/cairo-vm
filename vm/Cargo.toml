--- conflicted
+++ resolved
@@ -9,12 +9,7 @@
 keywords.workspace = true
 
 [features]
-<<<<<<< HEAD
 default = ["std"]
-=======
-default = ["std", "with_mimalloc"]
-with_mimalloc = ["dep:mimalloc"]
->>>>>>> e806ee35
 std = [
     "serde_json/std",
     "bincode/std",
