[package]
name = "cairo-vm"
description = "Blazing fast Cairo interpreter"
version.workspace = true
edition.workspace = true
license.workspace = true
repository.workspace = true
readme.workspace = true
keywords.workspace = true

[features]
default = ["std"]
std = [
    "serde_json/std",
    "bincode/std",
    "anyhow/std",
    "starknet-types-core/std",
    "starknet-crypto/std",
    "dep:num-prime",
    "thiserror-no-std/std",
    "dep:zip",
]
cairo-1-hints = [
    "dep:cairo-lang-starknet",
    "dep:cairo-lang-casm",
    "dep:ark-ff",
    "dep:ark-std",
]

# Note that these features are not retro-compatible with the cairo Python VM.
test_utils = [
    "skip_next_instruction_hint",
    "hooks",
    "print",
] # This feature will reference every test-oriented feature
skip_next_instruction_hint = []
hooks = []
arbitrary = ["dep:arbitrary", "std", "starknet-types-core/arbitrary", "starknet-types-core/std"]
# Allows extending the set of hints for the current vm run from within a hint.
# For a usage example checkout vm/src/tests/run_deprecated_contract_class_simplified.rs
extensive_hints = []
print = ["std"]

[dependencies]
<<<<<<< HEAD
=======
zip = {version = "0.6.6", optional = true }
mimalloc = { workspace = true, optional = true }
>>>>>>> 0a39534a
num-bigint = { workspace = true }
rand = { workspace = true }
num-traits = { workspace = true }
num-integer = { workspace = true }
serde = { workspace = true }
serde_json = { workspace = true }
hex = { workspace = true }
bincode = { workspace = true }
starknet-crypto = { workspace = true }
sha3 = { workspace = true }
lazy_static = { workspace = true }
nom = { workspace = true }
sha2 = { workspace = true }
generic-array = { workspace = true }
keccak = { workspace = true }
hashbrown = { workspace = true }
anyhow = { workspace = true }
thiserror-no-std = { workspace = true }
starknet-types-core = { version = "0.0.6", default-features = false, features = ["serde", "curve", "num-traits"] }

# only for std
num-prime = { version = "0.4.3", features = ["big-int"], optional = true }
bitvec = { workspace = true }

# Dependencies for cairo-1-hints feature
cairo-lang-starknet = { workspace = true, optional = true }
cairo-lang-casm = { workspace = true, optional = true }

# TODO: check these dependencies for wasm compatibility
ark-ff = { workspace = true, optional = true }
ark-std = { workspace = true, optional = true }

# Enable arbitrary when fuzzing
arbitrary = { workspace = true, features = ["derive"], optional = true }

[dev-dependencies]
assert_matches = "1.5.0"
rstest = { version = "0.17.0", default-features = false }
num-prime = { version = "0.4.3", features = ["big-int"] }

[target.'cfg(target_arch = "wasm32")'.dev-dependencies]
wasm-bindgen-test = "0.3.34"

[target.'cfg(not(target_arch = "wasm32"))'.dev-dependencies]
iai-callgrind = "0.3.1"
criterion = { version = "0.5.1", features = ["html_reports"] }
proptest = "1.0.0"
mimalloc.workspace = true

[[bench]]
path = "../bench/iai_benchmark.rs"
name = "iai_benchmark"
harness = false

[[bench]]
path = "../bench/criterion_benchmark.rs"
name = "criterion_benchmark"
harness = false

[[example]]
name = "custom_hint"
path = "../examples/custom_hint/src/main.rs"
required-features = ["std"]<|MERGE_RESOLUTION|>--- conflicted
+++ resolved
@@ -42,11 +42,7 @@
 print = ["std"]
 
 [dependencies]
-<<<<<<< HEAD
-=======
 zip = {version = "0.6.6", optional = true }
-mimalloc = { workspace = true, optional = true }
->>>>>>> 0a39534a
 num-bigint = { workspace = true }
 rand = { workspace = true }
 num-traits = { workspace = true }
