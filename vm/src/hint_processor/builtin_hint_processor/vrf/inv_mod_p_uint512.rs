use crate::hint_processor::builtin_hint_processor::uint256_utils::Uint256;
use crate::hint_processor::builtin_hint_processor::uint512_utils::Uint512;
use crate::stdlib::prelude::String;
use crate::utils::bigint_to_felt;
use crate::{
    hint_processor::hint_processor_definition::HintReference, math_utils::div_mod,
    serde::deserialize_program::ApTracking, stdlib::collections::HashMap,
    vm::errors::hint_errors::HintError,
};
use num_bigint::BigInt;
use num_traits::One;

use crate::vm::vm_core::VirtualMachine;

/*
Implements hint:
%{
    def pack_512(u, num_bits_shift: int) -> int:
        limbs = (u.d0, u.d1, u.d2, u.d3)
        return sum(limb << (num_bits_shift * i) for i, limb in enumerate(limbs))

    x = pack_512(ids.x, num_bits_shift = 128)
    p = ids.p.low + (ids.p.high << 128)
    x_inverse_mod_p = pow(x,-1, p)

    x_inverse_mod_p_split = (x_inverse_mod_p & ((1 << 128) - 1), x_inverse_mod_p >> 128)

    ids.x_inverse_mod_p.low = x_inverse_mod_p_split[0]
    ids.x_inverse_mod_p.high = x_inverse_mod_p_split[1]
%}
*/
pub fn inv_mod_p_uint512(
    vm: &mut VirtualMachine,
    ids_data: &HashMap<String, HintReference>,
    ap_tracking: &ApTracking,
) -> Result<(), HintError> {
    let x = Uint512::from_var_name("x", vm, ids_data, ap_tracking)?.pack();

    let p = Uint256::from_var_name("p", vm, ids_data, ap_tracking)?.pack();

    let x_inverse_mod_p =
<<<<<<< HEAD
        bigint_to_felt(&div_mod(&BigInt::one(), &BigInt::from(x), &BigInt::from(p)))?;
=======
        Felt252::from(div_mod(&BigInt::one(), &BigInt::from(x), &BigInt::from(p))?);
>>>>>>> 16abcb4f

    let x_inverse_mod_p = Uint256::from(x_inverse_mod_p);
    x_inverse_mod_p.insert_from_var_name("x_inverse_mod_p", vm, ids_data, ap_tracking)?;

    Ok(())
}

#[cfg(test)]
mod tests {
    use super::*;
    use crate::any_box;
    use crate::felt_str;
    use crate::hint_processor::builtin_hint_processor::builtin_hint_processor_definition::BuiltinHintProcessor;
    use crate::hint_processor::builtin_hint_processor::builtin_hint_processor_definition::HintProcessorData;
    use crate::hint_processor::hint_processor_definition::HintProcessorLogic;
    use crate::types::relocatable::Relocatable;
    use crate::utils::test_utils::mayberelocatable;
    use crate::utils::test_utils::memory;
    use crate::utils::test_utils::memory_from_memory;
    use crate::utils::test_utils::memory_inner;
    use crate::Felt252;
    use crate::{
        hint_processor::builtin_hint_processor::hint_code::INV_MOD_P_UINT512,
        types::exec_scope::ExecutionScopes,
        utils::test_utils::{
            add_segments, non_continuous_ids_data, run_hint, segments, vm_with_range_check,
        },
    };
    use num_bigint::BigUint;
    use num_traits::Num;
    #[cfg(target_arch = "wasm32")]
    use wasm_bindgen_test::*;

    #[test]
    fn test_pack_512() {
        assert_eq!(
            Uint512::from_values([
                Felt252::from(13123),
                Felt252::from(534354),
                Felt252::from(9901823),
                Felt252::from(7812371)
            ]).pack(),
            BigUint::from_str_radix(
                "307823090550532533958111616786199064327151160536573522012843486812312234767517005952120863393832102810613083123402814796611",
                10
            ).unwrap()
        );
        assert_eq!(
            Uint512::from_values([
                Felt252::from(13123),
                Felt252::from(534354),
                Felt252::from(9901823),
                Felt252::from(7812371)
            ]).pack(),
            BigUint::from_str_radix(
                "307823090550532533958111616786199064327151160536573522012843486812312234767517005952120863393832102810613083123402814796611",
                10
            )
            .unwrap()
        );

        assert_eq!(
            Uint512::from_values([
                Felt252::from(90812398),
                Felt252::from(55),
                Felt252::from(83127),
                Felt252::from(45312309123_u64)
            ]).pack(),
            BigUint::from_str_radix("1785395884837388090117385402351420305430103423113021825538726783888669416377532493875431795584456624829488631993250169127284718", 10).unwrap()
        );
    }

    #[test]
    #[cfg_attr(target_arch = "wasm32", wasm_bindgen_test)]
    fn run_inv_mod_p_uint512_ok() {
        let mut vm = vm_with_range_check!();
        add_segments!(vm, 3);

        //Initialize fp
        vm.run_context.fp = 25;

        //Create hint data
        let ids_data = non_continuous_ids_data![("x", -5), ("p", -10), ("x_inverse_mod_p", -20)];
        vm.segments = segments![
            ((1, 20), 101), //ids.x.d0
            ((1, 21), 2),   // ids.x.d1
            ((1, 22), 15),  // ids.x.d2
            ((1, 23), 61)   // ids.x.d3
                            // ((1, 15), 201385395114098847380338600778089168199),   // ids.p.low
                            // ((1, 16), 64323764613183177041862057485226039389)   // ids.p.high
        ];
        vm.insert_value(
            Relocatable::from((1, 15)),
            felt_str!("201385395114098847380338600778089168199"),
        )
        .expect("error setting ids.p");
        vm.insert_value(
            Relocatable::from((1, 16)),
            felt_str!("64323764613183177041862057485226039389"),
        )
        .expect("error setting ids.p");

        let mut exec_scopes = ExecutionScopes::new();
        //Execute the hint
        assert!(run_hint!(vm, ids_data, INV_MOD_P_UINT512, &mut exec_scopes).is_ok());

        // Check VM inserts
        assert_eq!(
            vm.get_integer(Relocatable::from((1, 5)))
                .unwrap()
                .into_owned(),
            felt_str!("80275402838848031859800366538378848249")
        );
        assert_eq!(
            vm.get_integer(Relocatable::from((1, 6)))
                .unwrap()
                .into_owned(),
            felt_str!("5810892639608724280512701676461676039")
        );
    }
}<|MERGE_RESOLUTION|>--- conflicted
+++ resolved
@@ -38,12 +38,11 @@
 
     let p = Uint256::from_var_name("p", vm, ids_data, ap_tracking)?.pack();
 
-    let x_inverse_mod_p =
-<<<<<<< HEAD
-        bigint_to_felt(&div_mod(&BigInt::one(), &BigInt::from(x), &BigInt::from(p)))?;
-=======
-        Felt252::from(div_mod(&BigInt::one(), &BigInt::from(x), &BigInt::from(p))?);
->>>>>>> 16abcb4f
+    let x_inverse_mod_p = bigint_to_felt(&div_mod(
+        &BigInt::one(),
+        &BigInt::from(x),
+        &BigInt::from(p),
+    )?)?;
 
     let x_inverse_mod_p = Uint256::from(x_inverse_mod_p);
     x_inverse_mod_p.insert_from_var_name("x_inverse_mod_p", vm, ids_data, ap_tracking)?;
