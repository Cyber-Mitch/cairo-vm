[workspace]
<<<<<<< HEAD
members = [".", "cairo-vm-cli", "felt", "hint_accountant", "./deps/parse-hyperlinks", "fuzzer"]
=======
members = [
    "cairo-vm-cli",
    "felt",
    "vm",
    "hint_accountant",
]
exclude = ["ensure-no_std"]
>>>>>>> 66658eae

[workspace.package]
version = "0.8.0"
edition = "2021"
license = "Apache-2.0"
repository = "https://github.com/lambdaclass/cairo-vm/"
readme = "README.md"

[workspace.dependencies]
felt = { package = "cairo-felt", path = "./felt", version = "0.8.0", default-features = false, features = [
    "alloc",
] }
cairo-vm = { path = "./vm", version = "0.8.0", default-features = false }
mimalloc = { version = "0.1.29", default-features = false }
num-bigint = { version = "0.4", default-features = false, features = [
    "serde",
    "rand",
] }
rand = { version = "0.8.3", features = ["small_rng"], default-features = false }
num-traits = { version = "0.2", default-features = false }
num-integer = { version = "0.1.45", default-features = false }
serde = { version = "1.0", features = ["derive"], default-features = false }
serde_bytes = { version = "0.11.9", default-features = false, features = [
    "alloc",
] }
serde_json = { version = "1.0", features = [
    "arbitrary_precision",
    "alloc",
], default-features = false }
hex = { version = "0.4.3", default-features = false }
bincode = { version = "2.0.0-rc.2", tag = "v2.0.0-rc.2", git = "https://github.com/bincode-org/bincode.git", default-features = false, features = [
    "serde",
] }
starknet-crypto = { version = "0.5.0", default-features = false, features = [
    "signature-display",
    "alloc",
] }
sha3 = { version = "0.10.1", default-features = false }
rand_core = { version = "0.6.4", default-features = false }
lazy_static = { version = "1.4.0", default-features = false, features = [
    "spin_no_std",
] }
nom = { version = "7", default-features = false }
sha2 = { version = "0.10.2", features = ["compress"], default-features = false }
generic-array = { version = "0.14.6", default-features = false }
keccak = { version = "0.1.2", default-features = false }
hashbrown = { version = "0.13.2", features = ["serde"] }
anyhow = { version = "1.0.69", default-features = false }
thiserror-no-std = { version = "2.0.2", default-features = false }

bitvec = { version = "1", default-features = false, features = ["alloc"] }

# Dependencies for cairo-1-hints feature
cairo-lang-starknet = { version = "2.0.0-rc5", default-features = false }
cairo-lang-casm = { version = "2.0.0-rc5", default-features = false }

# TODO: check these dependencies for wasm compatibility
ark-ff = { version = "0.4.0-alpha.7", default-features = false }
ark-std = { version = "0.3.0", default-features = false }

[profile.release]
lto = "fat"<|MERGE_RESOLUTION|>--- conflicted
+++ resolved
@@ -1,7 +1,4 @@
 [workspace]
-<<<<<<< HEAD
-members = [".", "cairo-vm-cli", "felt", "hint_accountant", "./deps/parse-hyperlinks", "fuzzer"]
-=======
 members = [
     "cairo-vm-cli",
     "felt",
@@ -9,7 +6,6 @@
     "hint_accountant",
 ]
 exclude = ["ensure-no_std"]
->>>>>>> 66658eae
 
 [workspace.package]
 version = "0.8.0"
