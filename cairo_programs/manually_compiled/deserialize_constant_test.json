{
<<<<<<< HEAD
    "prime": "0x800000000000011000000000000000000000000000000000000000000000001",
=======
    "prime": "0x000A",
    "attributes": [],
    "debug_info": {
        "instruction_locations": {}
    },
>>>>>>> b445979b
    "data": [
    ],
    "builtins": [],
    "hints": {},
    "reference_manager": {
        "references": []
    },
    "identifiers": {
        "__main__.main": {
            "decorators": [],
            "pc": 0,
            "type": "function"
        },
        "__main__.compare_abs_arrays.SIZEOF_LOCALS": {
            "type": "const",
            "value": -3618502788666131213697322783095070105623107215331596699973092056135872020481
        },
        "starkware.cairo.common.cairo_keccak.keccak.unsigned_div_rem": {
            "destination": "starkware.cairo.common.math.unsigned_div_rem",
            "type": "alias"
        },
        "starkware.cairo.common.cairo_keccak.packed_keccak.ALL_ONES": {
            "type": "const",
            "value": -106710729501573572985208420194530329073740042555888586719234
        },
        "starkware.cairo.common.cairo_keccak.packed_keccak.BLOCK_SIZE": {
            "type": "const",
            "value": 3
        },
        "starkware.cairo.common.alloc.alloc.SIZEOF_LOCALS": {
            "type": "const",
            "value": 0
        },
        "starkware.cairo.common.uint256.SHIFT": {
            "type": "const",
            "value": 340282366920938463463374607431768211456
        }
    }
}<|MERGE_RESOLUTION|>--- conflicted
+++ resolved
@@ -1,13 +1,9 @@
 {
-<<<<<<< HEAD
     "prime": "0x800000000000011000000000000000000000000000000000000000000000001",
-=======
-    "prime": "0x000A",
     "attributes": [],
     "debug_info": {
         "instruction_locations": {}
     },
->>>>>>> b445979b
     "data": [
     ],
     "builtins": [],
