%builtins range_check

from starkware.cairo.common.alloc import alloc
from starkware.cairo.common.math import (
    assert_not_zero,
    assert_not_equal,
    assert_nn,
    assert_le,
    assert_lt,
    assert_nn_le,
    assert_in_range,
    assert_250_bit,
    split_felt,
    assert_le_felt,
    assert_lt_felt,
    abs_value,
    sign,
    unsigned_div_rem,
    signed_div_rem,
    split_int,
    sqrt,
    horner_eval,
)

<<<<<<< HEAD
func fill_array(array_start: felt*, base: felt, step: felt, iter: felt, last: felt) -> ():
    if iter == last:
        return()
    end
    assert array_start[iter] = base + step
    return fill_array(array_start, base + step, step, iter + 1, last)
end

func test_assert_nn{range_check_ptr}(array_start: felt*, iter: felt, last: felt) -> ():
    if iter == last:
        return()
    end
    assert_nn(array_start[iter])
    return test_assert_nn(array_start, iter + 1, last)
end

func test_assert_not_zero(array_start: felt*, iter: felt, last: felt) -> ():
    if iter == last:
        return()
    end
    assert_not_zero(array_start[iter])
    return test_assert_not_zero(array_start, iter + 1, last)
end

func test_assert_not_equal(array_a: felt*, array_b: felt*, iter: felt, size: felt) -> ():
    if iter == size:
        return()
    end
    assert_not_equal(array_a[iter], array_b[iter])
    return test_assert_not_equal(array_a, array_b, iter + 1, size)
end

func test_assert_le{range_check_ptr}(array_a: felt*, array_b: felt*, iter: felt, size: felt) -> ():
    if iter == size:
        return()
    end
    assert_le(array_a[iter], array_b[iter])
    return test_assert_le(array_a, array_b, iter + 1, size)
end

func test_assert_lt{range_check_ptr}(array_a: felt*, array_b: felt*, iter: felt, size: felt) -> ():
    if iter == size:
        return()
    end
    assert_lt(array_a[iter], array_b[iter])
    return test_assert_lt(array_a, array_b, iter + 1, size)
end

func test_assert_nn_le{range_check_ptr}(array_a: felt*, array_b: felt*, iter: felt, size: felt) -> ():
    if iter == size:
        return()
    end
    assert_nn_le(array_a[iter], array_b[iter])
    return test_assert_nn_le(array_a, array_b, iter + 1, size)
end

func test_assert_in_range{range_check_ptr}(array_start: felt*, iter: felt, size: felt, lower: felt, upper: felt):
    if iter == size:
        return()
    end
    assert_in_range{range_check_ptr=range_check_ptr}(array_start[iter], lower, upper)
    return test_assert_in_range{range_check_ptr=range_check_ptr}(array_start, iter + 1, size, lower, upper)
end

func test_assert_250_bit{range_check_ptr}(array_start: felt*, iter: felt, last: felt) -> ():
    if iter == last:
        return()
    end
    assert_250_bit(array_start[iter])
    return test_assert_250_bit(array_start, iter + 1, last)
end

func test_split_felt{range_check_ptr}(array_start: felt*, iter: felt, last: felt) -> ():
    alloc_locals

    if iter == last:
        return()
    end
    let (x: felt, y: felt) = split_felt(array_start[iter])
    assert array_start[iter] = x * (2 ** 128) + y 
    return test_split_felt(array_start, iter + 1, last)
end

func test_assert_le_felt{range_check_ptr}(array_a: felt*, array_b: felt*, iter: felt, last: felt) -> ():
    if iter == last:
        return()
    end
    assert_le_felt(array_a[iter], array_b[iter])
    return test_assert_le_felt(array_a, array_b, iter + 1, last)
end

func test_assert_lt_felt{range_check_ptr}(array_a: felt*, array_b: felt*, iter: felt, last: felt) -> ():
    if iter == last:
        return()
    end
    assert_lt_felt(array_a[iter], array_b[iter])
    return test_assert_lt_felt(array_a, array_b, iter + 1, last)
end

func test_abs_value{range_check_ptr}(array_a: felt*, array_b: felt*, iter: felt, last: felt) -> ():
    alloc_locals
    if iter == last:
        return()
    end
    let abs_a: felt = abs_value(array_a[iter])
    let abs_b: felt = abs_value(array_b[iter])
    assert abs_a = abs_b
    return test_abs_value(array_a, array_b, iter + 1, last)
end

func test_same_sign{range_check_ptr}(array_a: felt*, array_b: felt*, iter: felt, last: felt) -> ():
    alloc_locals
    if iter == last:
        return()
    end
    let sign_a: felt = sign(array_a[iter])
    let sign_b: felt = sign(array_b[iter])
    assert sign_a = sign_b
    return test_same_sign(array_a, array_b, iter + 1, last)
end

func test_diff_sign{range_check_ptr}(array_a: felt*, array_b: felt*, iter: felt, last: felt) -> ():
    alloc_locals
    if iter == last:
        return()
    end
    let sign_a: felt = sign(array_a[iter])
    let sign_b: felt = sign(array_b[iter])
    assert sign_a = -sign_b
    return test_diff_sign(array_a, array_b, iter + 1, last)
end

func test_sqrt{range_check_ptr}(array_start: felt*, iter: felt, last: felt) -> ():
    alloc_locals
    if iter == last:
        return()
    end
    let (n_sqrt: felt) = sqrt(array_start[iter])
    assert n_sqrt * n_sqrt = array_start[iter]
    return test_sqrt(array_start, iter + 1, last)
end

func test_split_int{range_check_ptr}(array_start: felt*, iter: felt, last: felt) -> ():
    alloc_locals

    if iter == last:
        return()
    end
    let (output: felt*) = alloc()
    split_int(array_start[iter], 4, 8, 8, output)
    assert array_start[iter] = output[0] + output[1] * 8 + output[2] * 64 + output[3] * 512
    return test_split_int(array_start, iter + 1, last)
end

func test_horner_eval{range_check_ptr}(array_start: felt*, iter: felt, last: felt) -> ():
    alloc_locals

    if iter == last:
        return()
    end

    let res: felt = horner_eval(3, array_start + iter, 3)
    assert res = array_start[iter] + 3 * array_start[iter + 1] + 9 * array_start[iter + 2]
    return test_horner_eval(array_start, iter + 1, last)
end

func test_{range_check_ptr}(array_start: felt*, iter: felt, last: felt) -> ():
    if iter == last:
        return()
    end
    #unsigned_div_rem{range_check_ptr}(value, div) -> (q : felt, r : felt):,
    #signed_div_rem{range_check_ptr}(value, div, bound) -> (q : felt, r : felt):,
    return test_(array_start, iter + 1, last)
end

func run_tests{range_check_ptr}(array_len: felt) -> ():
    alloc_locals

    assert_lt(1, array_len)

    let (array: felt*) = alloc()
    fill_array(array, 0, 3, 0, array_len)

    let (array_neg: felt*) = alloc()
    fill_array(array_neg, 0, -3, 0, array_len)

    test_assert_nn(array, 0, array_len)
    #test_assert_nn(array_neg, 0, array_len)

    test_assert_not_zero(array, 1, array_len)
    test_assert_not_zero(array_neg, 1, array_len)

    test_assert_not_equal(array, array + 1, 0, array_len - 1)
    test_assert_not_equal(array + 1, array, 0, array_len - 1)
    test_assert_not_equal(array_neg, array_neg + 1, 0, array_len - 1)
    test_assert_not_equal(array_neg + 1, array_neg, 0, array_len - 1)

    test_assert_le(array, array, 0, array_len - 1)
    test_assert_le(array, array + 1, 0, array_len - 1)
    test_assert_lt(array, array + 1, 0, array_len - 1)
    test_assert_nn_le(array, array + 1, 0, array_len - 1)

    test_assert_le_felt(array, array, 0, array_len - 1)
    test_assert_le_felt(array, array + 1, 0, array_len - 1)
    test_assert_lt_felt(array, array + 1, 0, array_len - 1)

    test_abs_value(array, array, 0, array_len)
    test_abs_value(array_neg, array_neg, 0, array_len)
    test_abs_value(array_neg, array, 0, array_len)
    test_abs_value(array, array_neg, 0, array_len)

    test_same_sign(array, array, 0, array_len)
    test_same_sign(array + 1, array + 2, 0, array_len - 2)
    test_same_sign(array_neg, array_neg, 0, array_len)
    test_same_sign(array_neg + 1, array_neg + 2, 0, array_len - 2)

    test_diff_sign(array + 1, array_neg + 1, 0, array_len - 1)
    test_diff_sign(array_neg + 1, array + 1, 0, array_len - 1)

    #test_assert_in_range(array, 0, array_len, 0, array[array_len - 1])
    test_assert_250_bit(array, 0, array_len)
    test_split_felt(array, 0, array_len)
    test_split_int(array, 0, array_len)

    test_horner_eval(array, 0, array_len - 2)

    return()
end

func main{range_check_ptr}():
    run_tests(10)
    return()
end
=======
func fill_array(array_start: felt*, base: felt, step: felt, iter: felt, last: felt) -> () {
    if (iter == last) {
        return ();
    }
    assert array_start[iter] = base + step;
    return fill_array(array_start, base + step, step, iter + 1, last);
}

func test_assert_nn{range_check_ptr}(array_start: felt*, iter: felt, last: felt) -> () {
    if (iter == last) {
        return ();
    }
    assert_nn(array_start[iter]);
    return test_assert_nn(array_start, iter + 1, last);
}

func test_assert_not_zero(array_start: felt*, iter: felt, last: felt) -> () {
    if (iter == last) {
        return ();
    }
    assert_not_zero(array_start[iter]);
    return test_assert_not_zero(array_start, iter + 1, last);
}

func test_assert_not_equal(array_a: felt*, array_b: felt*, iter: felt, size: felt) -> () {
    if (iter == size) {
        return ();
    }
    assert_not_equal(array_a[iter], array_b[iter]);
    return test_assert_not_equal(array_a, array_b, iter + 1, size);
}

func test_assert_le{range_check_ptr}(array_a: felt*, array_b: felt*, iter: felt, size: felt) -> () {
    if (iter == size) {
        return ();
    }
    assert_le(array_a[iter], array_b[iter]);
    return test_assert_le(array_a, array_b, iter + 1, size);
}

func test_assert_lt{range_check_ptr}(array_a: felt*, array_b: felt*, iter: felt, size: felt) -> () {
    if (iter == size) {
        return ();
    }
    assert_lt(array_a[iter], array_b[iter]);
    return test_assert_lt(array_a, array_b, iter + 1, size);
}

func test_assert_nn_le{range_check_ptr}(array_a: felt*, array_b: felt*, iter: felt, size: felt) -> (
    ) {
    if (iter == size) {
        return ();
    }
    assert_nn_le(array_a[iter], array_b[iter]);
    return test_assert_nn_le(array_a, array_b, iter + 1, size);
}

func test_assert_in_range{range_check_ptr}(
    array_start: felt*, iter: felt, size: felt, lower: felt, upper: felt
) {
    if (iter == size) {
        return ();
    }
    assert_in_range{range_check_ptr=range_check_ptr}(array_start[iter], lower, upper);
    return test_assert_in_range{range_check_ptr=range_check_ptr}(
        array_start, iter + 1, size, lower, upper
    );
}

func test_assert_250_bit{range_check_ptr}(array_start: felt*, iter: felt, last: felt) -> () {
    if (iter == last) {
        return ();
    }
    assert_250_bit(array_start[iter]);
    return test_assert_250_bit(array_start, iter + 1, last);
}

func test_split_felt{range_check_ptr}(array_start: felt*, iter: felt, last: felt) -> () {
    alloc_locals;

    if (iter == last) {
        return ();
    }
    let (x: felt, y: felt) = split_felt(array_start[iter]);
    assert array_start[iter] = x * (2 ** 128) + y;
    return test_split_felt(array_start, iter + 1, last);
}

func test_assert_le_felt{range_check_ptr}(
    array_a: felt*, array_b: felt*, iter: felt, last: felt
) -> () {
    if (iter == last) {
        return ();
    }
    assert_le_felt(array_a[iter], array_b[iter]);
    return test_assert_le_felt(array_a, array_b, iter + 1, last);
}

func test_assert_lt_felt{range_check_ptr}(
    array_a: felt*, array_b: felt*, iter: felt, last: felt
) -> () {
    if (iter == last) {
        return ();
    }
    assert_lt_felt(array_a[iter], array_b[iter]);
    return test_assert_lt_felt(array_a, array_b, iter + 1, last);
}

func test_abs_value{range_check_ptr}(array_a: felt*, array_b: felt*, iter: felt, last: felt) -> () {
    alloc_locals;
    if (iter == last) {
        return ();
    }
    let abs_a: felt = abs_value(array_a[iter]);
    let abs_b: felt = abs_value(array_b[iter]);
    assert abs_a = abs_b;
    return test_abs_value(array_a, array_b, iter + 1, last);
}

func test_same_sign{range_check_ptr}(array_a: felt*, array_b: felt*, iter: felt, last: felt) -> () {
    alloc_locals;
    if (iter == last) {
        return ();
    }
    let sign_a: felt = sign(array_a[iter]);
    let sign_b: felt = sign(array_b[iter]);
    assert sign_a = sign_b;
    return test_same_sign(array_a, array_b, iter + 1, last);
}

func test_diff_sign{range_check_ptr}(array_a: felt*, array_b: felt*, iter: felt, last: felt) -> () {
    alloc_locals;
    if (iter == last) {
        return ();
    }
    let sign_a: felt = sign(array_a[iter]);
    let sign_b: felt = sign(array_b[iter]);
    assert sign_a = -sign_b;
    return test_diff_sign(array_a, array_b, iter + 1, last);
}

func test_sqrt{range_check_ptr}(array_start: felt*, iter: felt, last: felt) -> () {
    alloc_locals;
    if (iter == last) {
        return ();
    }
    let n_sqrt: felt = sqrt(array_start[iter]);
    assert n_sqrt * n_sqrt = array_start[iter];
    return test_sqrt(array_start, iter + 1, last);
}

func test_split_int{range_check_ptr}(array_start: felt*, iter: felt, last: felt) -> () {
    alloc_locals;

    if (iter == last) {
        return ();
    }
    let (output: felt*) = alloc();
    split_int(array_start[iter], 4, 8, 8, output);
    assert array_start[iter] = output[0] + output[1] * 8 + output[2] * 64 + output[3] * 512;
    return test_split_int(array_start, iter + 1, last);
}

func test_horner_eval{range_check_ptr}(array_start: felt*, iter: felt, last: felt) -> () {
    alloc_locals;

    if (iter == last) {
        return ();
    }

    let res: felt = horner_eval(3, array_start + iter, 3);
    assert res = array_start[iter] + 3 * array_start[iter + 1] + 9 * array_start[iter + 2];
    return test_horner_eval(array_start, iter + 1, last);
}

func test_{range_check_ptr}(array_start: felt*, iter: felt, last: felt) -> () {
    if (iter == last) {
        return ();
    }
    // unsigned_div_rem{range_check_ptr}(value, div) -> (q : felt, r : felt):,
    // signed_div_rem{range_check_ptr}(value, div, bound) -> (q : felt, r : felt):,
    return test_(array_start, iter + 1, last);
}

func run_tests{range_check_ptr}(array_len: felt) -> () {
    alloc_locals;

    assert_lt(1, array_len);

    let (array: felt*) = alloc();
    fill_array(array, 0, 3, 0, array_len);

    let (array_neg: felt*) = alloc();
    fill_array(array_neg, 0, -3, 0, array_len);

    test_assert_nn(array, 0, array_len);
    // test_assert_nn(array_neg, 0, array_len)

    test_assert_not_zero(array, 1, array_len);
    test_assert_not_zero(array_neg, 1, array_len);

    test_assert_not_equal(array, array + 1, 0, array_len - 1);
    test_assert_not_equal(array + 1, array, 0, array_len - 1);
    test_assert_not_equal(array_neg, array_neg + 1, 0, array_len - 1);
    test_assert_not_equal(array_neg + 1, array_neg, 0, array_len - 1);

    test_assert_le(array, array, 0, array_len - 1);
    test_assert_le(array, array + 1, 0, array_len - 1);
    test_assert_lt(array, array + 1, 0, array_len - 1);
    test_assert_nn_le(array, array + 1, 0, array_len - 1);

    test_assert_le_felt(array, array, 0, array_len - 1);
    test_assert_le_felt(array, array + 1, 0, array_len - 1);
    test_assert_lt_felt(array, array + 1, 0, array_len - 1);

    test_abs_value(array, array, 0, array_len);
    test_abs_value(array_neg, array_neg, 0, array_len);
    test_abs_value(array_neg, array, 0, array_len);
    test_abs_value(array, array_neg, 0, array_len);

    test_same_sign(array, array, 0, array_len);
    test_same_sign(array + 1, array + 2, 0, array_len - 2);
    test_same_sign(array_neg, array_neg, 0, array_len);
    test_same_sign(array_neg + 1, array_neg + 2, 0, array_len - 2);

    test_diff_sign(array + 1, array_neg + 1, 0, array_len - 1);
    test_diff_sign(array_neg + 1, array + 1, 0, array_len - 1);

    // test_assert_in_range(array, 0, array_len, 0, array[array_len - 1])
    test_assert_250_bit(array, 0, array_len);
    test_split_felt(array, 0, array_len);
    test_split_int(array, 0, array_len);

    test_horner_eval(array, 0, array_len - 2);

    return ();
}

func main{range_check_ptr}() {
    run_tests(10);
    return ();
}
>>>>>>> b445979b
<|MERGE_RESOLUTION|>--- conflicted
+++ resolved
@@ -22,241 +22,6 @@
     horner_eval,
 )
 
-<<<<<<< HEAD
-func fill_array(array_start: felt*, base: felt, step: felt, iter: felt, last: felt) -> ():
-    if iter == last:
-        return()
-    end
-    assert array_start[iter] = base + step
-    return fill_array(array_start, base + step, step, iter + 1, last)
-end
-
-func test_assert_nn{range_check_ptr}(array_start: felt*, iter: felt, last: felt) -> ():
-    if iter == last:
-        return()
-    end
-    assert_nn(array_start[iter])
-    return test_assert_nn(array_start, iter + 1, last)
-end
-
-func test_assert_not_zero(array_start: felt*, iter: felt, last: felt) -> ():
-    if iter == last:
-        return()
-    end
-    assert_not_zero(array_start[iter])
-    return test_assert_not_zero(array_start, iter + 1, last)
-end
-
-func test_assert_not_equal(array_a: felt*, array_b: felt*, iter: felt, size: felt) -> ():
-    if iter == size:
-        return()
-    end
-    assert_not_equal(array_a[iter], array_b[iter])
-    return test_assert_not_equal(array_a, array_b, iter + 1, size)
-end
-
-func test_assert_le{range_check_ptr}(array_a: felt*, array_b: felt*, iter: felt, size: felt) -> ():
-    if iter == size:
-        return()
-    end
-    assert_le(array_a[iter], array_b[iter])
-    return test_assert_le(array_a, array_b, iter + 1, size)
-end
-
-func test_assert_lt{range_check_ptr}(array_a: felt*, array_b: felt*, iter: felt, size: felt) -> ():
-    if iter == size:
-        return()
-    end
-    assert_lt(array_a[iter], array_b[iter])
-    return test_assert_lt(array_a, array_b, iter + 1, size)
-end
-
-func test_assert_nn_le{range_check_ptr}(array_a: felt*, array_b: felt*, iter: felt, size: felt) -> ():
-    if iter == size:
-        return()
-    end
-    assert_nn_le(array_a[iter], array_b[iter])
-    return test_assert_nn_le(array_a, array_b, iter + 1, size)
-end
-
-func test_assert_in_range{range_check_ptr}(array_start: felt*, iter: felt, size: felt, lower: felt, upper: felt):
-    if iter == size:
-        return()
-    end
-    assert_in_range{range_check_ptr=range_check_ptr}(array_start[iter], lower, upper)
-    return test_assert_in_range{range_check_ptr=range_check_ptr}(array_start, iter + 1, size, lower, upper)
-end
-
-func test_assert_250_bit{range_check_ptr}(array_start: felt*, iter: felt, last: felt) -> ():
-    if iter == last:
-        return()
-    end
-    assert_250_bit(array_start[iter])
-    return test_assert_250_bit(array_start, iter + 1, last)
-end
-
-func test_split_felt{range_check_ptr}(array_start: felt*, iter: felt, last: felt) -> ():
-    alloc_locals
-
-    if iter == last:
-        return()
-    end
-    let (x: felt, y: felt) = split_felt(array_start[iter])
-    assert array_start[iter] = x * (2 ** 128) + y 
-    return test_split_felt(array_start, iter + 1, last)
-end
-
-func test_assert_le_felt{range_check_ptr}(array_a: felt*, array_b: felt*, iter: felt, last: felt) -> ():
-    if iter == last:
-        return()
-    end
-    assert_le_felt(array_a[iter], array_b[iter])
-    return test_assert_le_felt(array_a, array_b, iter + 1, last)
-end
-
-func test_assert_lt_felt{range_check_ptr}(array_a: felt*, array_b: felt*, iter: felt, last: felt) -> ():
-    if iter == last:
-        return()
-    end
-    assert_lt_felt(array_a[iter], array_b[iter])
-    return test_assert_lt_felt(array_a, array_b, iter + 1, last)
-end
-
-func test_abs_value{range_check_ptr}(array_a: felt*, array_b: felt*, iter: felt, last: felt) -> ():
-    alloc_locals
-    if iter == last:
-        return()
-    end
-    let abs_a: felt = abs_value(array_a[iter])
-    let abs_b: felt = abs_value(array_b[iter])
-    assert abs_a = abs_b
-    return test_abs_value(array_a, array_b, iter + 1, last)
-end
-
-func test_same_sign{range_check_ptr}(array_a: felt*, array_b: felt*, iter: felt, last: felt) -> ():
-    alloc_locals
-    if iter == last:
-        return()
-    end
-    let sign_a: felt = sign(array_a[iter])
-    let sign_b: felt = sign(array_b[iter])
-    assert sign_a = sign_b
-    return test_same_sign(array_a, array_b, iter + 1, last)
-end
-
-func test_diff_sign{range_check_ptr}(array_a: felt*, array_b: felt*, iter: felt, last: felt) -> ():
-    alloc_locals
-    if iter == last:
-        return()
-    end
-    let sign_a: felt = sign(array_a[iter])
-    let sign_b: felt = sign(array_b[iter])
-    assert sign_a = -sign_b
-    return test_diff_sign(array_a, array_b, iter + 1, last)
-end
-
-func test_sqrt{range_check_ptr}(array_start: felt*, iter: felt, last: felt) -> ():
-    alloc_locals
-    if iter == last:
-        return()
-    end
-    let (n_sqrt: felt) = sqrt(array_start[iter])
-    assert n_sqrt * n_sqrt = array_start[iter]
-    return test_sqrt(array_start, iter + 1, last)
-end
-
-func test_split_int{range_check_ptr}(array_start: felt*, iter: felt, last: felt) -> ():
-    alloc_locals
-
-    if iter == last:
-        return()
-    end
-    let (output: felt*) = alloc()
-    split_int(array_start[iter], 4, 8, 8, output)
-    assert array_start[iter] = output[0] + output[1] * 8 + output[2] * 64 + output[3] * 512
-    return test_split_int(array_start, iter + 1, last)
-end
-
-func test_horner_eval{range_check_ptr}(array_start: felt*, iter: felt, last: felt) -> ():
-    alloc_locals
-
-    if iter == last:
-        return()
-    end
-
-    let res: felt = horner_eval(3, array_start + iter, 3)
-    assert res = array_start[iter] + 3 * array_start[iter + 1] + 9 * array_start[iter + 2]
-    return test_horner_eval(array_start, iter + 1, last)
-end
-
-func test_{range_check_ptr}(array_start: felt*, iter: felt, last: felt) -> ():
-    if iter == last:
-        return()
-    end
-    #unsigned_div_rem{range_check_ptr}(value, div) -> (q : felt, r : felt):,
-    #signed_div_rem{range_check_ptr}(value, div, bound) -> (q : felt, r : felt):,
-    return test_(array_start, iter + 1, last)
-end
-
-func run_tests{range_check_ptr}(array_len: felt) -> ():
-    alloc_locals
-
-    assert_lt(1, array_len)
-
-    let (array: felt*) = alloc()
-    fill_array(array, 0, 3, 0, array_len)
-
-    let (array_neg: felt*) = alloc()
-    fill_array(array_neg, 0, -3, 0, array_len)
-
-    test_assert_nn(array, 0, array_len)
-    #test_assert_nn(array_neg, 0, array_len)
-
-    test_assert_not_zero(array, 1, array_len)
-    test_assert_not_zero(array_neg, 1, array_len)
-
-    test_assert_not_equal(array, array + 1, 0, array_len - 1)
-    test_assert_not_equal(array + 1, array, 0, array_len - 1)
-    test_assert_not_equal(array_neg, array_neg + 1, 0, array_len - 1)
-    test_assert_not_equal(array_neg + 1, array_neg, 0, array_len - 1)
-
-    test_assert_le(array, array, 0, array_len - 1)
-    test_assert_le(array, array + 1, 0, array_len - 1)
-    test_assert_lt(array, array + 1, 0, array_len - 1)
-    test_assert_nn_le(array, array + 1, 0, array_len - 1)
-
-    test_assert_le_felt(array, array, 0, array_len - 1)
-    test_assert_le_felt(array, array + 1, 0, array_len - 1)
-    test_assert_lt_felt(array, array + 1, 0, array_len - 1)
-
-    test_abs_value(array, array, 0, array_len)
-    test_abs_value(array_neg, array_neg, 0, array_len)
-    test_abs_value(array_neg, array, 0, array_len)
-    test_abs_value(array, array_neg, 0, array_len)
-
-    test_same_sign(array, array, 0, array_len)
-    test_same_sign(array + 1, array + 2, 0, array_len - 2)
-    test_same_sign(array_neg, array_neg, 0, array_len)
-    test_same_sign(array_neg + 1, array_neg + 2, 0, array_len - 2)
-
-    test_diff_sign(array + 1, array_neg + 1, 0, array_len - 1)
-    test_diff_sign(array_neg + 1, array + 1, 0, array_len - 1)
-
-    #test_assert_in_range(array, 0, array_len, 0, array[array_len - 1])
-    test_assert_250_bit(array, 0, array_len)
-    test_split_felt(array, 0, array_len)
-    test_split_int(array, 0, array_len)
-
-    test_horner_eval(array, 0, array_len - 2)
-
-    return()
-end
-
-func main{range_check_ptr}():
-    run_tests(10)
-    return()
-end
-=======
 func fill_array(array_start: felt*, base: felt, step: felt, iter: felt, last: felt) -> () {
     if (iter == last) {
         return ();
@@ -498,5 +263,4 @@
 func main{range_check_ptr}() {
     run_tests(10);
     return ();
-}
->>>>>>> b445979b
+}